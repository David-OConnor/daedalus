use std::{
    f32::consts::TAU,
    io,
    io::Cursor,
    path::Path,
    sync::atomic::{AtomicBool, Ordering},
    time::Instant,
};

use bio_apis::{amber_geostd, drugbank, pubchem, rcsb};
use egui::{
    Color32, ComboBox, Context, Key, Popup, PopupAnchor, Pos2, RectAlign, RichText, Slider,
    TextEdit, TopBottomPanel, Ui,
};
use graphics::{ControlScheme, EngineUpdates, RIGHT_VEC, Scene, UP_VEC};
use lin_alg::f32::{Quaternion, Vec3};
use na_seq::AaIdent;

static INIT_COMPLETE: AtomicBool = AtomicBool::new(false);

use bio_files::{DensityMap, ResidueType, density_from_2fo_fc_rcsb_gemmi};

use crate::{
    CamSnapshot, MsaaSetting, Selection, State, ViewSelLevel, cli,
    cli::autocomplete_cli,
    docking::{
        ConformationType, calc_binding_energy, find_optimal_pose,
        find_sites::find_docking_sites,
    },
    download_mols::{load_sdf_drugbank, load_sdf_pubchem},
    inputs::{MOVEMENT_SENS, ROTATE_SENS},
    mol_drawing::{
        EntityType, MoleculeView, draw_density, draw_density_surface, draw_ligand, draw_molecule,
    },
    molecule::{Ligand, Molecule},
    render::{
        CAM_INIT_OFFSET, RENDER_DIST_FAR, RENDER_DIST_NEAR, set_docking_light, set_flashlight,
        set_static_light,
    },
    ui_aux,
    ui_aux::md_setup,
    util,
    util::{
        cam_look_at, cam_look_at_outside, check_prefs_save, close_lig, close_mol, cycle_selected,
        handle_err, handle_scene_flags, load_atom_coords_rcsb, move_lig_to_res, orbit_center,
        reset_camera, select_from_search,
    },
};
use crate::mol_drawing::draw_water;

pub const ROW_SPACING: f32 = 10.;
pub const COL_SPACING: f32 = 30.;

// These are Å multiplied by 10.
pub const VIEW_DEPTH_NEAR_MIN: u16 = 2;
pub const VIEW_DEPTH_NEAR_MAX: u16 = 300;

pub const VIEW_DEPTH_FAR_MIN: u16 = 10;
pub const VIEW_DEPTH_FAR_MAX: u16 = 60;

const DENS_ISO_MIN: f32 = 1.0;
const DENS_ISO_MAX: f32 = 3.0;

const NEARBY_THRESH_MIN: u16 = 5;
const NEARBY_THRESH_MAX: u16 = 60;

pub const COLOR_INACTIVE: Color32 = Color32::GRAY;
pub const COLOR_ACTIVE: Color32 = Color32::LIGHT_GREEN;
pub const COLOR_HIGHLIGHT: Color32 = Color32::LIGHT_BLUE;
pub const COLOR_ACTIVE_RADIO: Color32 = Color32::LIGHT_BLUE;
const COLOR_OUT_ERROR: Color32 = Color32::LIGHT_RED;
const COLOR_OUT_NORMAL: Color32 = Color32::WHITE;
const COLOR_OUT_SUCCESS: Color32 = Color32::LIGHT_GREEN; // Unused for now

// Number of characters to display. E.g. the molecular description. Often long.
const MAX_TITLE_LEN: usize = 80;

/// Update the tilebar to reflect the current molecule
fn set_window_title(title: &str, scene: &mut Scene) {
    scene.window_title = title.to_owned();
    // ui.ctx().send_viewport_cmd(ViewportCommand::Title(title.to_string()));
}

pub fn load_file(
    path: &Path,
    state: &mut State,
    redraw: &mut bool,
    reset_cam: &mut bool,
    engine_updates: &mut EngineUpdates,
) -> io::Result<()> {
    state.open(path)?;

    // Clear last map opened here, vice in `open_molecule`, to prevent it clearing the map
    // on init.

    state.to_save.last_map_opened = None;

    *redraw = true;
    *reset_cam = true;
    engine_updates.entities = true;

    Ok(())
}

pub fn int_field(val: &mut u32, label: &str, redraw: &mut bool, ui: &mut Ui) {
    ui.label(label);
    let mut val_str = val.to_string();

    if ui
        .add_sized(
            [70., Ui::available_height(ui)],
            TextEdit::singleline(&mut val_str),
        )
        .changed()
    {
        if let Ok(v) = val_str.parse::<u32>() {
            *val = v;
            *redraw = true;
        }
    }
}

/// Handles keyboard and mouse input not associated with a widget.
pub fn handle_input(
    state: &mut State,
    ui: &mut Ui,
    redraw: &mut bool,
    reset_cam: &mut bool,
    engine_updates: &mut EngineUpdates,
) {
    ui.ctx().input(|ip| {
        // Check for file drop
        if let Some(dropped_files) = ip.raw.dropped_files.first() {
            if let Some(path) = &dropped_files.path {
                if let Err(e) = load_file(path, state, redraw, reset_cam, engine_updates) {
                    handle_err(&mut state.ui, e.to_string());
                }
            }
        }
    });
}

fn get_snap_name(snap: Option<usize>, snaps: &[CamSnapshot]) -> String {
    match snap {
        Some(i) => snaps[i].name.clone(),
        None => "None".to_owned(),
    }
}

fn cam_snapshots(
    state: &mut State,
    scene: &mut Scene,
    engine_updates: &mut EngineUpdates,
    ui: &mut Ui,
) {
    ui.heading("Scenes:");
    ui.label("Label:");
    ui.add(TextEdit::singleline(&mut state.ui.cam_snapshot_name).desired_width(60.));

    if ui.button("Save").clicked() {
        let name = if !state.ui.cam_snapshot_name.is_empty() {
            state.ui.cam_snapshot_name.clone()
        } else {
            format!("Scene {}", state.cam_snapshots.len() + 1)
        };

        util::save_snap(state, &scene.camera, &name);
    }

    let prev_snap = state.ui.cam_snapshot;
    let snap_name = get_snap_name(prev_snap, &state.cam_snapshots);

    ComboBox::from_id_salt(2)
        .width(80.)
        .selected_text(snap_name)
        .show_ui(ui, |ui| {
            ui.selectable_value(&mut state.ui.cam_snapshot, None, "(None)");
            for (i, _snap) in state.cam_snapshots.iter().enumerate() {
                ui.selectable_value(
                    &mut state.ui.cam_snapshot,
                    Some(i),
                    get_snap_name(Some(i), &state.cam_snapshots),
                );
            }
        });

    if let Some(i) = state.ui.cam_snapshot {
        if ui.button(RichText::new("❌").color(Color32::RED)).clicked() {
            if i < state.cam_snapshots.len() {
                state.cam_snapshots.remove(i);
            }
            state.ui.cam_snapshot = None;
            state.update_save_prefs();
        }
    }

    if state.ui.cam_snapshot != prev_snap {
        util::load_snap(state, scene, engine_updates);
    }
}

fn cam_controls(
    scene: &mut Scene,
    state: &mut State,
    engine_updates: &mut EngineUpdates,
    ui: &mut Ui,
) {
    // todo: Here and at init, set the camera dist dynamically based on mol size.
    // todo: Set the position not relative to 0, but  relative to the center of the atoms.

    let mut changed = false;

    // let cam = &mut scene.camera;

    ui.horizontal(|ui| {
        ui.label("Cam:");

        // Preset buttons
        if ui.button("Front").clicked() {
            if let Some(mol) = &state.molecule {
                reset_camera(scene, &mut state.ui.view_depth, engine_updates, mol);
                changed = true;
            }
        }

        if ui.button("Top").clicked() {
            if let Some(mol) = &state.molecule {
                let center: Vec3 = mol.center.into();
                reset_camera(scene, &mut state.ui.view_depth, engine_updates, mol);
                scene.camera.position =
                    Vec3::new(center.x, center.y + (mol.size + CAM_INIT_OFFSET), center.z);
                scene.camera.orientation = Quaternion::from_axis_angle(RIGHT_VEC, TAU / 4.);

                changed = true;
            }
        }

        if ui.button("Left").clicked() {
            if let Some(mol) = &state.molecule {
                let center: Vec3 = mol.center.into();
                reset_camera(scene, &mut state.ui.view_depth, engine_updates, mol);
                scene.camera.position =
                    Vec3::new(center.x - (mol.size + CAM_INIT_OFFSET), center.y, center.z);
                scene.camera.orientation = Quaternion::from_axis_angle(UP_VEC, TAU / 4.);

                changed = true;
            }
        }

        ui.add_space(COL_SPACING);

        let free_active = scene.input_settings.control_scheme == ControlScheme::FreeCamera;
        let arc_active = scene.input_settings.control_scheme != ControlScheme::FreeCamera;

        if ui
            .button(RichText::new("Free").color(ui_aux::active_color_sel(free_active)))
            .clicked()
        {
            scene.input_settings.control_scheme = ControlScheme::FreeCamera;
            state.to_save.control_scheme = ControlScheme::FreeCamera;
        }

        if ui
            .button(RichText::new("Arc").color(ui_aux::active_color_sel(arc_active)))
            .clicked()
        {
            let center = match &state.molecule {
                Some(mol) => mol.center.into(),
                None => Vec3::new_zero(),
            };
            scene.input_settings.control_scheme = ControlScheme::Arc { center };
            state.to_save.control_scheme = ControlScheme::Arc { center };
        }

        if arc_active {
            if ui
                .button(
                    RichText::new("Orbit sel")
                        .color(ui_aux::active_color(state.ui.orbit_around_selection)),
                )
                .clicked()
            {
                state.ui.orbit_around_selection = !state.ui.orbit_around_selection;

                let center = orbit_center(state);
                scene.input_settings.control_scheme = ControlScheme::Arc { center };
            }
        }

        ui.add_space(COL_SPACING);

        // todo: Grey-out, instead of setting render dist. (e.g. fog)
        let depth_prev = state.ui.view_depth;
        ui.spacing_mut().slider_width = 60.;

        ui.label("Depth. Near(x10):");
        ui.add(Slider::new(
            &mut state.ui.view_depth.0,
            VIEW_DEPTH_NEAR_MIN..=VIEW_DEPTH_NEAR_MAX,
        ));

        ui.label("Far:");
        ui.add(Slider::new(
            &mut state.ui.view_depth.1,
            VIEW_DEPTH_FAR_MIN..=VIEW_DEPTH_FAR_MAX,
        ));

        if state.ui.view_depth != depth_prev {
            // Interpret the slider being at min or max position to mean (effectively) unlimited.
            scene.camera.near = if state.ui.view_depth.0 == VIEW_DEPTH_NEAR_MIN {
                RENDER_DIST_NEAR
            } else {
                state.ui.view_depth.0 as f32 / 10.
            };

            scene.camera.far = if state.ui.view_depth.1 == VIEW_DEPTH_FAR_MAX {
                RENDER_DIST_FAR
            } else {
                state.ui.view_depth.1 as f32
            };

            scene.camera.update_proj_mat();
            changed = true;
        }

        ui.add_space(COL_SPACING);
    });

    if changed {
        engine_updates.camera = true;

        set_flashlight(scene);
        engine_updates.lighting = true; // flashlight.

        state.ui.cam_snapshot = None;
    }
}

fn residue_selector(state: &mut State, scene: &mut Scene, redraw: &mut bool, ui: &mut Ui) {
    // This is a bit fuzzy, as the size varies by residue name (Not always 1 for non-AAs), and index digits.

    let mut update_arc_center = false;

    if let Some(mol) = &state.molecule {
        if let Some(chain_i) = state.ui.chain_to_pick_res {
            if chain_i >= mol.chains.len() {
                return;
            }
            let chain = &mol.chains[chain_i];

            ui.add_space(ROW_SPACING);
            ui.horizontal_wrapped(|ui| {
                ui.spacing_mut().item_spacing.x = 8.0;

                for (i, res) in mol.residues.iter().enumerate() {
                    // For now, peptide residues only.
                    if let ResidueType::Water = res.res_type {
                        continue;
                    }

                    // Only let the user select residue from the selected chain. This should keep
                    // it more organized, and keep UI space used down.
                    if !chain.residues.contains(&i) {
                        continue;
                    }

                    let name = match &res.res_type {
                        ResidueType::AminoAcid(aa) => aa.to_str(AaIdent::OneLetter),
                        ResidueType::Water => "Water".to_owned(),
                        ResidueType::Other(name) => name.clone(),
                    };

                    let mut color = Color32::GRAY;
                    if let Selection::Residue(sel_i) = state.ui.selection {
                        if sel_i == i {
                            color = COLOR_ACTIVE;
                        }
                    }
                    if ui
                        .button(
                            RichText::new(format!("{} {name}", res.serial_number))
                                .size(10.)
                                .color(color),
                        )
                        .clicked()
                    {
                        state.ui.view_sel_level = ViewSelLevel::Residue;
                        state.ui.selection = Selection::Residue(i);

                        update_arc_center = true; // Avoids borrow error.

                        *redraw = true;
                    }
                }
            });
        }
    }

    if update_arc_center {
        if let ControlScheme::Arc { center } = &mut scene.input_settings.control_scheme {
            *center = orbit_center(state);
        }
    }
}

/// Toggles chain visibility
fn chain_selector(state: &mut State, redraw: &mut bool, ui: &mut Ui) {
    // todo: For now, DRY with res selec
    ui.horizontal(|ui| {
        ui.label("Chain vis:");
        if let Some(mol) = &mut state.molecule {
            for chain in &mut mol.chains {
                let color = ui_aux::active_color(chain.visible);

                if ui
                    .button(RichText::new(chain.id.clone()).color(color))
                    .clicked()
                {
                    chain.visible = !chain.visible;
                    *redraw = true;
                }
            }

            ui.add_space(COL_SPACING);

            ui.label("Select residues from:");

            for (i, chain) in mol.chains.iter().enumerate() {
                let mut color = Color32::GRAY;
                if let Some(i_sel) = state.ui.chain_to_pick_res {
                    if i == i_sel {
                        color = COLOR_ACTIVE
                    }
                }
                if ui
                    .button(RichText::new(chain.id.clone()).color(color))
                    .clicked()
                {
                    // Toggle behavior.
                    if let Some(sel_i) = state.ui.chain_to_pick_res {
                        if i == sel_i {
                            state.ui.chain_to_pick_res = None;
                        } else {
                            state.ui.chain_to_pick_res = Some(i);
                        }
                    } else {
                        state.ui.chain_to_pick_res = Some(i);
                    }
                    state.volatile.ui_height = ui.ctx().used_size().y;
                }
            }

            if state.ui.chain_to_pick_res.is_some() {
                if ui.button("(None)").clicked() {
                    state.ui.chain_to_pick_res = None;
                    state.volatile.ui_height = ui.ctx().used_size().y;
                }
            }
        }
    });
}

// todo: Update params A/R
fn draw_cli(
    state: &mut State,
    scene: &mut Scene,
    engine_updates: &mut EngineUpdates,
    redraw: &mut bool,
    reset_cam: &mut bool,
    ui: &mut Ui,
) {
    ui.horizontal(|ui| {
        ui.label("Out: ");
        let color = if state.ui.cmd_line_out_is_err {
            COLOR_OUT_ERROR
        } else {
            COLOR_OUT_NORMAL
        };
        ui.label(RichText::new(&state.ui.cmd_line_output).color(color));
    });

    ui.horizontal(|ui| {
        ui.label("In: ");
        let edit_resp = ui.add(
            TextEdit::singleline(&mut state.ui.cmd_line_input)
                .desired_width(200.)
                // Prevent losing focus on Tab;
                // .cursor_at_end(true)
                .lock_focus(true),
        );

        if edit_resp.changed() {
            // todo: Validate input and color-code?
        }

        ui.add_space(COL_SPACING / 2.);

        let button_clicked = ui.button(RichText::new("Submit")).clicked();
        // This  behavior of lost and has are due to the default EGUI beavhior of those keys.
        // We can use the `lock_focus(true)` method to prevent these, but we generally like them.
        let enter_pressed = edit_resp.lost_focus() && ui.input(|i| i.key_pressed(Key::Enter));
        let tab_pressed = edit_resp.has_focus() && ui.input(|i| i.key_pressed(Key::Tab));
        let up_pressed = edit_resp.has_focus() && ui.input(|i| i.key_pressed(Key::ArrowUp));
        let dn_pressed = edit_resp.has_focus() && ui.input(|i| i.key_pressed(Key::ArrowDown));

        if tab_pressed && !state.ui.cmd_line_input.is_empty() {
            autocomplete_cli(&mut state.ui.cmd_line_input);

            // edit_resp.surrender_focus();
            // state.ui.cmd_line_input.push(' ');
            // state.ui.cmd_line_input.pop();
            // edit_resp.request_focus();
        }

        if up_pressed {
            if state.volatile.cli_input_selected != 0 {
                state.volatile.cli_input_selected -= 1;
            }
            if state.volatile.cli_input_history.len() > state.volatile.cli_input_selected {
                state.ui.cmd_line_input =
                    state.volatile.cli_input_history[state.volatile.cli_input_selected].clone();
            }
        }

        if dn_pressed {
            if state.volatile.cli_input_selected < state.volatile.cli_input_history.len() - 1 {
                state.volatile.cli_input_selected += 1;
            }
            if state.volatile.cli_input_history.len() > state.volatile.cli_input_selected {
                state.ui.cmd_line_input =
                    state.volatile.cli_input_history[state.volatile.cli_input_selected].clone();
            }
        }

        if (button_clicked || enter_pressed) && state.ui.cmd_line_input.len() >= 2 {
            // todo: Error color
            state.ui.cmd_line_output =
                match cli::handle_cmd(state, scene, engine_updates, redraw, reset_cam) {
                    Ok(out) => {
                        state.ui.cmd_line_out_is_err = false;
                        out
                    }
                    Err(e) => {
                        eprintln!("Error processing command");
                        state.ui.cmd_line_out_is_err = true;
                        e.to_string()
                    }
                };

            state.ui.cmd_line_input = String::new();
            // Compensates for the default lose focus behavior; we still want the cursor to remain here.
            edit_resp.request_focus();
        }
    });
}

fn docking(
    state: &mut State,
    scene: &mut Scene,
    redraw_lig: &mut bool,
    engine_updates: &mut EngineUpdates,
    ui: &mut Ui,
) {
    // let (Some(mol), Some(lig)) = (&state.molecule, &mut state.ligand) else {
    // // let Some(mol) = &state.molecule else {
    //     return;
    // };

    if state.molecule.is_none() || state.ligand.is_none() {
        return;
    }

    let mut docking_posit_update = None;

    ui.horizontal(|ui| {
        let mol = state.molecule.as_ref().unwrap();
        let lig = state.ligand.as_mut().unwrap();

        if ui.button("Find sites").clicked() {
            let sites = find_docking_sites(mol);
            for site in sites {
                println!("Docking site: {:?}", site);
            }
        }

        if ui.button("Dock").clicked() {
            // todo: Ideally move the camera to the docking site prior to docking. You could do this
            // todo by deferring the docking below to the next frame.

            let (pose, binding_energy) = find_optimal_pose(
                &state.dev,
                state.volatile.docking_setup.as_ref().unwrap(),
                lig,
            );

            lig.pose = pose;

            lig.position_atoms(None);

            {
                lig.position_atoms(None);

                lig.position_atoms(None);
                let lig_pos: Vec3 = lig.atom_posits[lig.anchor_atom].into();
                let ctr: Vec3 = mol.center.into();

                cam_look_at_outside(&mut scene.camera, lig_pos, ctr);

                engine_updates.camera = true;
                state.ui.cam_snapshot = None;
            }

            // Allow the user to select the autodock executable.
            // if state.to_save.autodock_vina_path.is_none() {
            //     state.volatile.autodock_path_dialog.pick_file();
            // }
            // dock_with_vina(mol, ligand, &state.to_save.autodock_vina_path);
            *redraw_lig = true;
        }

        if ui.button("Docking energy").clicked() {
            let poses = vec![lig.pose.clone()];
            let mut lig_posits = Vec::with_capacity(poses.len());
            // let mut partial_charges_lig = Vec::with_capacity(poses.len());

            for pose in poses {
                lig.position_atoms(Some(&pose));

                let posits_this_pose: Vec<_> =
                    lig.atom_posits.iter().map(|p| (*p).into()).collect();

                // partial_charges_lig.push(create_partial_charges(
                //     &ligand.molecule.atoms,
                //     Some(&posits_this_pose),
                // ));
                lig_posits.push(posits_this_pose);
            }

            state.ui.binding_energy_disp = calc_binding_energy(
                state.volatile.docking_setup.as_ref().unwrap(),
                lig,
                &lig_posits[0],
            );
        }

        ui.add_space(COL_SPACING);

        // todo: Put back A/r.
        // if ui.button("Site sfc").clicked() {
        //     // let (mesh, edges) = find_docking_site_surface(mol, &ligand.docking_site);
        //
        //     // scene.meshes[MESH_DOCKING_SURFACE] = mesh;
        //
        //     // todo: You must remove prev entities of it too! Do you need an entity ID for this? Likely.
        //     // todo: Move to the draw module A/R.
        //     let mut entity = Entity::new(
        //         MESH_DOCKING_SURFACE,
        //         Vec3::new_zero(),
        //         Quaternion::new_identity(),
        //         1.,
        //         COLOR_DOCKING_SITE_MESH,
        //         0.5,
        //     );
        //     entity.opacity = 0.8;
        //     entity.class = EntityType::DockingSite as u32;
        //
        //     scene.entities.push(entity);
        //
        //     engine_updates.meshes = true;
        //     engine_updates.entities = true;
        // }

        ui.add_space(COL_SPACING);

        ui.label("Docking site setup:");
        ui.label("Center:");

        let mut docking_init_changed = false;

        if ui
            .add(TextEdit::singleline(&mut state.ui.docking_site_x).desired_width(30.))
            .changed()
        {
            if let Ok(v) = state.ui.docking_site_x.parse::<f64>() {
                lig.docking_site.site_center.x = v;
                docking_init_changed = true;
            }
        }
        if ui
            .add(TextEdit::singleline(&mut state.ui.docking_site_y).desired_width(30.))
            .changed()
        {
            if let Ok(v) = state.ui.docking_site_y.parse::<f64>() {
                lig.docking_site.site_center.y = v;
                docking_init_changed = true;
            }
        }
        if ui
            .add(TextEdit::singleline(&mut state.ui.docking_site_z).desired_width(30.))
            .changed()
        {
            if let Ok(v) = state.ui.docking_site_z.parse::<f64>() {
                lig.docking_site.site_center.z = v;
                docking_init_changed = true;
            }
        }

        // todo: Consider a slider.
        ui.label("Size:");
        if ui
            .add(TextEdit::singleline(&mut state.ui.docking_site_size).desired_width(30.))
            .changed()
        {
            if let Ok(v) = state.ui.docking_site_size.parse::<f64>() {
                lig.docking_site.site_radius = v;
                docking_init_changed = true;
            }
        }

        if let Some(mol) = &state.molecule {
            for res in &mol.het_residues {
                // Note: This is crude.
                // todo: You have this very wide thresh because you are missing H on hetero; add those!
                // todo: Match the orientation.
                // if (res.atoms.len() - lig.molecule.atoms.len()) < 5 {
                if (res.atoms.len() as i16 - lig.molecule.atoms.len() as i16).abs() < 22 {
                    // todo: Don't list multiple; pick teh closest, at least in len.
                    let name = match &res.res_type {
                        ResidueType::Other(name) => name,
                        _ => "hetero residue",
                    };
                    ui.add_space(COL_SPACING / 2.);

                    if ui
                        .button(RichText::new(format!("Move lig to {name}")).color(COLOR_HIGHLIGHT))
                        .on_hover_text("Move the ligand to be colated with this residue. this is intended to \
                        be used to synchronize the ligand with a pre-positioned hetero residue in the protein file, e.g. \
                        prior to docking. In addition to moving \
                        its center, this attempts to align each atom with its equivalent on the residue.")
                        .clicked()
                    {
                        let docking_center = move_lig_to_res(lig, mol, res);

                        docking_posit_update = Some(docking_center);
                        docking_init_changed = true;
                    }
                }
            }
        }

        if !matches!(
            state.ui.selection,
            Selection::None | Selection::AtomLigand(_)
        ) {
            ui.add_space(COL_SPACING / 2.);

            if ui
                .button(RichText::new("Move lig to sel").color(COLOR_HIGHLIGHT))
                .on_hover_text("Re-position the ligand to be colacated with the selected atom or residue.")
                .clicked()
            {
                let atom_sel = mol.get_sel_atom(&state.ui.selection);

                if let Some(atom) = atom_sel {
                    lig.pose.conformation_type = ConformationType::Flexible {
                        torsions: Vec::new(),
                    }; // todo: Risky to init to new?

                    docking_posit_update = Some(atom.posit);
                    docking_init_changed = true;
                }
            }
        }
        if docking_init_changed {
            *redraw_lig = true;
            set_docking_light(scene, Some(&lig.docking_site));
            // todo: Hardcoded as some.
            engine_updates.lighting = true;
        }

        // ui.add_space(COL_SPACING);

        // ui.label(RichText::new("🔘AV").color(active_color(state.ui.autodock_path_valid)))
        //     .on_hover_text("Autodock Vina available (Docking)");
    });

    if let Some(posit) = docking_posit_update {
        state.update_docking_site(posit);
        state.update_save_prefs();
    }
}

fn residue_search(state: &mut State, scene: &mut Scene, redraw: &mut bool, ui: &mut Ui) {
    let (btn_text_p, btn_text_n, search_text) = match state.ui.view_sel_level {
        ViewSelLevel::Atom => ("Prev atom", "Next atom", "Find atom:"),
        ViewSelLevel::Residue => ("Prev AA", "Next AA", "Find res:"),
    };

    ui.label(search_text);
    if ui
        .add(TextEdit::singleline(&mut state.ui.atom_res_search).desired_width(60.))
        .changed()
    {
        select_from_search(state);
        *redraw = true;
    }

    if state.molecule.is_some() {
        if ui
            .button(btn_text_p)
            .on_hover_text("Hotkey: Left arrow")
            .clicked()
        {
            cycle_selected(state, scene, true);
            *redraw = true;
        }
        // todo: DRY

        if ui
            .button(btn_text_n)
            .on_hover_text("Hotkey: Right arrow")
            .clicked()
        {
            cycle_selected(state, scene, false);
            *redraw = true;
        }

        ui.add_space(COL_SPACING * 2.);

        let dock_tools_text = if state.ui.show_docking_tools {
            "Hide docking tools"
        } else {
            "Show docking tools (Broken/WIP)"
        };

        if ui.button(RichText::new(dock_tools_text)).clicked() {
            state.ui.show_docking_tools = !state.ui.show_docking_tools;
        }

        ui.add_space(COL_SPACING / 2.);

        let dock_seq_text = if state.ui.show_aa_seq {
            "Hide seq"
        } else {
            "Show seq"
        };

        if ui.button(RichText::new(dock_seq_text)).clicked() {
            state.ui.show_aa_seq = !state.ui.show_aa_seq;
        }
    }
}

fn add_aa_seq(seq_text: &str, ui: &mut Ui) {
    ui.horizontal_wrapped(|ui| {
        ui.label(RichText::new(seq_text).color(Color32::LIGHT_BLUE));
    });
}

fn selection_section(
    state: &mut State,
    scene: &mut Scene,
    redraw: &mut bool,
    engine_updates: &mut EngineUpdates,
    ui: &mut Ui,
) {
    // todo: DRY with view.
    ui.horizontal_wrapped(|ui| {
        ui.label("View/Select:");
        let prev_view = state.ui.view_sel_level;
        ComboBox::from_id_salt(1)
            .width(80.)
            .selected_text(state.ui.view_sel_level.to_string())
            .show_ui(ui, |ui| {
                for view in &[ViewSelLevel::Atom, ViewSelLevel::Residue] {
                    ui.selectable_value(&mut state.ui.view_sel_level, *view, view.to_string());
                }
            });

        if state.ui.view_sel_level != prev_view {
            *redraw = true;
            // If we change from atom to res, select the prev-selected atom's res. If vice-versa,
            // select that residue's Cα.
            // state.ui.selection = Selection::None;
            if let Some(mol) = &state.molecule {
                match state.ui.view_sel_level {
                    ViewSelLevel::Residue => {
                        state.ui.selection = match state.ui.selection {
                            Selection::Atom(i) => {
                                Selection::Residue(mol.atoms[i].residue.unwrap_or_default())
                            }
                            _ => Selection::None,
                        };
                    }
                    ViewSelLevel::Atom => {
                        state.ui.selection = match state.ui.selection {
                            // It seems [0] is often N, and [1] is Cα
                            Selection::Residue(i) => {
                                if mol.residues[i].atoms.len() <= 2 {
                                    Selection::Atom(mol.residues[i].atoms[1])
                                } else {
                                    Selection::None
                                }
                            }

                            _ => Selection::None,
                        };
                    }
                }
            }
        }

        // Buttons to alter the color profile, e.g. for res position, or partial charge.
        ui.add_space(COL_SPACING / 2.);
        match state.ui.view_sel_level {
            ViewSelLevel::Atom => {
                let color = if state.ui.atom_color_by_charge {
                    COLOR_ACTIVE
                } else {
                    COLOR_INACTIVE
                };

                if ui
                    .button(RichText::new("Color by q").color(color))
                    .on_hover_text("Color the atom by partial charge, instead of element-specific colors")
                    .clicked()
                {
                    state.ui.atom_color_by_charge = !state.ui.atom_color_by_charge;
                    state.ui.view_sel_level = ViewSelLevel::Atom;
                    *redraw = true;
                }
            }
            ViewSelLevel::Residue => {
                let color = if state.ui.res_color_by_index {
                    COLOR_ACTIVE
                } else {
                    COLOR_INACTIVE
                };

                if ui
                    .button(RichText::new("Color by res #").color(color))
                    .on_hover_text("Color the atom by its position in the primary sequence, instead of residue (e.g. AA) -specific colors")
                    .clicked()
                {
                    state.ui.res_color_by_index = !state.ui.res_color_by_index;
                    state.ui.view_sel_level = ViewSelLevel::Residue;
                    *redraw = true;
                }
            }
        }

        ui.add_space(COL_SPACING);

        let help = "Hide all atoms not near the selection";
        ui.label("Nearby sel only:").on_hover_text(help);
        if ui.checkbox(&mut state.ui.show_near_sel_only, "")
            .on_hover_text(help)
            .changed() {
            *redraw = true;

            // todo: For now, only allow one of near sel/lig
            if state.ui.show_near_sel_only {
                state.ui.show_near_lig_only = false
            }
        }

        if state.ligand.is_some() {
            let help = "Hide all atoms not near the ligand";
            ui.label("Nearby lig only:").on_hover_text(help);
            if ui.checkbox(&mut state.ui.show_near_lig_only, "")
                .on_hover_text(help)
                .changed() {
                *redraw = true;

                // todo: For now, only allow one of near sel/lig
                if state.ui.show_near_lig_only {
                    state.ui.show_near_sel_only = false
                }
            }
        }

        if state.ui.show_near_sel_only || state.ui.show_near_lig_only {
            ui.label("Dist:");
            let dist_prev = state.ui.nearby_dist_thresh;
            ui.add(Slider::new(
                &mut state.ui.nearby_dist_thresh,
                NEARBY_THRESH_MIN..=NEARBY_THRESH_MAX,
            ));

            if state.ui.nearby_dist_thresh != dist_prev {
                *redraw = true;
            }
        }

        if let Some(mol) = &state.molecule {
            ui.add_space(COL_SPACING);

            if state.ui.selection != Selection::None {
                if ui
                    .button(RichText::new("Cam to sel").color(COLOR_HIGHLIGHT))
                    .clicked()
                {
                    if let Selection::AtomLigand(i) = &state.ui.selection {
                        if let Some(lig) = &state.ligand {
                            cam_look_at(&mut scene.camera, lig.atom_posits[*i]);
                            engine_updates.camera = true;
                            state.ui.cam_snapshot = None;
                        }
                    } else {
                        let atom_sel = mol.get_sel_atom(&state.ui.selection);

                        if let Some(atom) = atom_sel {
                            cam_look_at(&mut scene.camera, atom.posit);
                            engine_updates.camera = true;
                            state.ui.cam_snapshot = None;
                        }
                    }
                }
            }

            if let Some(lig) = &mut state.ligand {
                ui.add_space(COL_SPACING / 2.);
                if ui
                    .button(RichText::new("Cam to lig").color(COLOR_HIGHLIGHT))
                    .clicked()
                {
                    if lig.anchor_atom >= lig.molecule.atoms.len() {
                        handle_err(
                            &mut state.ui,
                            "Problem positioning ligand atoms. Len shorter than anchor.".to_owned(),
                        );
                    } else {
                        lig.position_atoms(None);

                        let lig_pos: Vec3 = lig.atom_posits[lig.anchor_atom].into();
                        let ctr: Vec3 = mol.center.into();

                        cam_look_at_outside(&mut scene.camera, lig_pos, ctr);

                        engine_updates.camera = true;
                        state.ui.cam_snapshot = None;
                    }
                }
            }

            ui.add_space(COL_SPACING / 2.);
            ui_aux::selected_data(mol, &state.ligand, &state.ui.selection, ui);
        }
    });
}

fn mol_descrip(mol: &Molecule, ui: &mut Ui) {
    ui.heading(RichText::new(mol.ident.clone()).color(Color32::GOLD));

    ui.label(format!("{} atoms", mol.atoms.len()));

    if let Some(method) = mol.experimental_method {
        ui.label(method.to_str_short());
    }

    if let Some(metadata) = &mol.metadata {
        // Limit size to prevent UI problems.
        let mut title_abbrev: String = metadata
            .prim_cit_title
            .chars()
            .take(MAX_TITLE_LEN)
            .collect();

        if title_abbrev.len() != metadata.prim_cit_title.len() {
            title_abbrev += "...";

            // Allow hovering to see the full title.
            ui.label(RichText::new(title_abbrev).color(Color32::WHITE).size(12.))
                .on_hover_text(&metadata.prim_cit_title);
        }
    }

    if mol.ident.len() <= 5 {
        // todo: You likely need a better approach.
        if ui.button("View on RCSB").clicked() {
            rcsb::open_overview(&mol.ident);
        }
    }

    if let Some(id) = &mol.drugbank_id {
        if ui.button("View on Drugbank").clicked() {
            drugbank::open_overview(id);
        }
    }

    if let Some(id) = mol.pubchem_cid {
        if ui.button("View on PubChem").clicked() {
            pubchem::open_overview(id);
        }
    }
}

fn view_settings(
    state: &mut State,
    scene: &mut Scene,
    engine_updates: &mut EngineUpdates,
    redraw: &mut bool,
    ui: &mut Ui,
) {
    ui.horizontal(|ui| {
        ui.label("View:");
        let prev_view = state.ui.mol_view;
        ComboBox::from_id_salt(0)
            .width(80.)
            .selected_text(state.ui.mol_view.to_string())
            .show_ui(ui, |ui| {
                for view in &[
                    MoleculeView::Backbone,
                    MoleculeView::Sticks,
                    MoleculeView::BallAndStick,
                    // MoleculeView::Cartoon,
                    MoleculeView::SpaceFill,
                    MoleculeView::Surface,
                    MoleculeView::Dots,
                ] {
                    ui.selectable_value(&mut state.ui.mol_view, *view, view.to_string());
                }
            });

        if state.ui.mol_view != prev_view {
            *redraw = true;
        }

        ui.add_space(COL_SPACING);

        ui.label("Vis:");

        ui_aux::vis_check(
            &mut state.ui.visibility.hide_non_hetero,
            "Peptide",
            ui,
            redraw,
        );
        ui_aux::vis_check(&mut state.ui.visibility.hide_hetero, "Hetero", ui, redraw);

        ui.add_space(COL_SPACING / 2.);

        if !state.ui.visibility.hide_non_hetero {
            // Subset of peptide.
            ui_aux::vis_check(
                &mut state.ui.visibility.hide_sidechains,
                "Sidechains",
                ui,
                redraw,
            );
        }

        ui_aux::vis_check(&mut state.ui.visibility.hide_hydrogen, "H", ui, redraw);

        // We allow toggling water now regardless of hide hetero, as it's part of our MD sim.
        // if !state.ui.visibility.hide_hetero {
        // Subset of hetero.
        let water_prev = state.ui.visibility.hide_water;
        ui_aux::vis_check(&mut state.ui.visibility.hide_water, "Water", ui, redraw);
        // }

        if let Some(md) = &state.mol_dynamics {
            if state.ui.visibility.hide_water != water_prev {
                let snap = &md.snapshots[0];

                draw_water(
                    scene,
                    &snap.water_o_posits,
                    &snap.water_h0_posits,
                    &snap.water_h1_posits,
                    state.ui.visibility.hide_water
                );
            }
        }

        if state.ligand.is_some() {
            let color = ui_aux::active_color(!state.ui.visibility.hide_ligand);
            if ui.button(RichText::new("Lig").color(color)).clicked() {
                state.ui.visibility.hide_ligand = !state.ui.visibility.hide_ligand;

                if state.ui.visibility.hide_ligand {
                    scene.entities.retain(|ent| {
                        ent.class != EntityType::Ligand as u32
                            && ent.class != EntityType::DockingSite as u32
                    });
                } else {
                    draw_ligand(state, scene);
                }

                engine_updates.entities = true;
                engine_updates.lighting = true; // docking light.
            }
        }

        ui_aux::vis_check(&mut state.ui.visibility.hide_h_bonds, "H bonds", ui, redraw);
        // vis_check(&mut state.ui.visibility.dim_peptide, "Dim peptide", ui, redraw);

        if state.ligand.is_some() {
            ui.add_space(COL_SPACING / 2.);
            // Not using `vis_check` for this because its semantics are inverted.
            let color = ui_aux::active_color(state.ui.visibility.dim_peptide);
            if ui
                .button(RichText::new("Dim peptide").color(color))
                .clicked()
            {
                state.ui.visibility.dim_peptide = !state.ui.visibility.dim_peptide;
                *redraw = true;
            }
        }

        if let Some(mol) = &state.molecule {
            if let Some(dens) = &mol.elec_density {
                let mut redraw_dens = false;
                ui_aux::vis_check(
                    &mut state.ui.visibility.hide_density,
                    "Density",
                    ui,
                    &mut redraw_dens,
                );

                if redraw_dens {
                    if state.ui.visibility.hide_density {
                        scene
                            .entities
                            .retain(|ent| ent.class != EntityType::Density as u32);
                    } else {
                        draw_density(&mut scene.entities, dens);
                    }
                    engine_updates.entities = true;
                }

                let mut redraw_dens_surface = false;
                ui_aux::vis_check(
                    &mut state.ui.visibility.hide_density_surface,
                    "Density sfc",
                    ui,
                    &mut redraw_dens_surface,
                );

                if !state.ui.visibility.hide_density_surface {
                    let iso_prev = state.ui.density_iso_level;

                    ui.spacing_mut().slider_width = 300.;
                    ui.add(Slider::new(
                        &mut state.ui.density_iso_level,
                        DENS_ISO_MIN..=DENS_ISO_MAX,
                    ));
                    if state.ui.density_iso_level != iso_prev {
                        state.volatile.flags.make_density_mesh = true;
                    }
                }

                // todo
                if redraw_dens_surface {
                    if state.ui.visibility.hide_density_surface {
                        let _ = &mut scene
                            .entities
                            .retain(|ent| ent.class != EntityType::DensitySurface as u32);
                    } else {
                        draw_density_surface(&mut scene.entities);
                    }
                    engine_updates.entities = true;
                    redraw_dens_surface = false;
                }
            }
        }
    });
}

fn settings(state: &mut State, scene: &mut Scene, ui: &mut Ui) {
    let popup_id = ui.make_persistent_id("settings_popup");
    Popup::new(
        popup_id,
        ui.ctx().clone(),
        PopupAnchor::Position(Pos2::new(60., 60.)),
        ui.layer_id(),
    )
    .align(RectAlign::TOP)
    .open(true)
    .gap(4.0)
    .show(|ui| {
        ui.horizontal(|ui| {
            ui.heading("Settings");
            ui.add_space(COL_SPACING);
            // todo: Make this consistent with your other controls.
            ui.label("MSAA (Restart the program to take effect):");

            let msaa_prev = state.to_save.msaa;
            ComboBox::from_id_salt(10)
                .width(40.)
                .selected_text(state.to_save.msaa.to_str())
                .show_ui(ui, |ui| {
                    ui.selectable_value(
                        &mut state.to_save.msaa,
                        MsaaSetting::None,
                        MsaaSetting::None.to_str(),
                    );
                    ui.selectable_value(
                        &mut state.to_save.msaa,
                        MsaaSetting::Four,
                        MsaaSetting::Four.to_str(),
                    );
                });

            if state.to_save.msaa != msaa_prev {
                state.update_save_prefs();
            }

            ui.add_space(COL_SPACING);
            ui.label("Movement speed:");
            if ui
                .add(TextEdit::singleline(&mut state.ui.movement_speed_input).desired_width(32.))
                .changed()
            {
                if let Ok(v) = &mut state.ui.movement_speed_input.parse::<u8>() {
                    state.to_save.movement_speed = *v;
                    scene.input_settings.move_sens = *v as f32;

                    state.update_save_prefs();
                } else {
                    // reset
                    state.ui.movement_speed_input = state.to_save.movement_speed.to_string();
                }
            }

            ui.add_space(COL_SPACING / 2.);
            ui.label("Rotation sensitivity:");
            if ui
                .add(TextEdit::singleline(&mut state.ui.rotation_sens_input).desired_width(32.))
                .changed()
            {
                if let Ok(v) = &mut state.ui.rotation_sens_input.parse::<u8>() {
                    state.to_save.rotation_sens = *v;
                    scene.input_settings.rotate_sens = *v as f32 / 100.;

                    state.update_save_prefs();
                } else {
                    // reset
                    state.ui.rotation_sens_input = state.to_save.rotation_sens.to_string();
                }
            }

            ui.add_space(COL_SPACING / 2.);
            if ui.button("Reset sensitivities").clicked() {
                state.to_save.movement_speed = MOVEMENT_SENS as u8;
                state.ui.movement_speed_input = state.to_save.movement_speed.to_string();
                scene.input_settings.move_sens = MOVEMENT_SENS;

                state.to_save.rotation_sens = (ROTATE_SENS * 100.) as u8;
                state.ui.rotation_sens_input = state.to_save.rotation_sens.to_string();
                scene.input_settings.rotate_sens = ROTATE_SENS;

                state.update_save_prefs();
            }
        });

        ui.add_space(ROW_SPACING);

        if ui
            .button(RichText::new("Close").color(Color32::LIGHT_RED))
            .clicked()
        {
            state.ui.popup.show_settings = false;
        }
    });
}

/// This function draws the (immediate-mode) GUI.
/// [UI items](https://docs.rs/egui/latest/egui/struct.Ui.html)
pub fn ui_handler(state: &mut State, ctx: &Context, scene: &mut Scene) -> EngineUpdates {
    let mut engine_updates = EngineUpdates::default();

    check_prefs_save(state);

    // return  engine_updates;
    let mut redraw_mol = false;
    let mut redraw_lig = false;
    let mut reset_cam = false;

    // For getting DT for certain buttons when held. Does not seem to be the same as the 3D render DT.
    let start = Instant::now();

    TopBottomPanel::top("0").show(ctx, |ui| {
        ui.spacing_mut().slider_width = 120.;

        handle_input(
            state,
            ui,
            &mut redraw_mol,
            &mut reset_cam,
            &mut engine_updates,
        );

        if state.ui.popup.show_settings {
            settings(state, scene, ui);
        }

        ui.horizontal_wrapped(|ui| {
            let color_settings = if state.ui.popup.show_settings {
                Color32::LIGHT_RED
            } else {
                Color32::GRAY
            };
            if ui
                .button(RichText::new("⚙").color(color_settings))
                .clicked()
            {
                state.ui.popup.show_settings = !state.ui.popup.show_settings;
            }

            let metadata_loaded = false; // avoids borrow error.
            if let Some(mol) = &mut state.molecule {
                mol_descrip(mol, ui);

                if ui.button("Close").clicked() {
                    close_mol(state, scene, &mut engine_updates);
                }
                ui.add_space(COL_SPACING);
            }

            let color_open_tools = if state.molecule.is_none() {
                Color32::GOLD
            } else {
                COLOR_INACTIVE
            };
            if ui
                .button(RichText::new("Open").color(color_open_tools))
                .clicked()
            {
                state.volatile.dialogs.load.pick_file();
            }

            let mut dm_loaded = None; // avoids a double-borrow error.
            if let Some(mol) = &mut state.molecule {
                if ui.button("Save").clicked() {
                    let extension = "cif";

                    let filename = {
                        let name = if mol.ident.is_empty() {
                            "molecule".to_string()
                        } else {
                            mol.ident.clone()
                        };
                        format!("{name}.{extension}")
                    };

                    state.volatile.dialogs.save.config_mut().default_file_name =
                        filename.to_string();
                    state.volatile.dialogs.save.save_file();
                }

                // todo: Move these A/R. LIkely in a sub menu.
                if let Some(files_avail) = &mol.rcsb_files_avail {
                    // if files_avail.structure_factors {
                    //     if ui
                    //         .button(RichText::new("SF").color(COLOR_HIGHLIGHT))
                    //         .clicked()
                    //     {
                    //         match rcsb::load_structure_factors_cif(&mol.ident) {
                    //             Ok(data) => {
                    //                 // println!("SF data: {:?}", data);
                    //             }
                    //             Err(_) => {
                    //                 let msg = format!(
                    //                     "Error loading RCSB structure factors for {:?}",
                    //                     &mol.ident
                    //                 );
                    //
                    //                 handle_err(&mut state.ui, msg);
                    //             }
                    //         }
                    //     }
                    // }
                    if files_avail.validation_2fo_fc {
                        if ui
                            .button(RichText::new("2fo-fc").color(COLOR_HIGHLIGHT))
                            .clicked()
                        {
                            // todo: For now, we rely on Gemmi being available on the Path.
                            // todo: We will eventually get our own reflections loader working.

                            match density_from_2fo_fc_rcsb_gemmi(&mol.ident) {
                                Ok(dm) => {
                                    dm_loaded = Some(dm);
                                    println!(
                                        "Succsesfully loaded density data from RSCB using Gemmi."
                                    );
                                }
                                Err(e) => {
                                    let msg = format!(
                                        "Error loading RCSB 2fo-fc map for {:?}",
                                        &mol.ident
                                    );
                                    handle_err(&mut state.ui, msg);
                                }
                            }

                            // match ReflectionsData::load_from_rcsb(&mol.ident) {
                            //     Ok(d) => {
                            //         println!("Successfully loaded reflections and density map data");
                            //
                            //         let density = compute_density_grid(&d);
                            //
                            //         mol.reflections_data = Some(d);
                            //         mol.elec_density = Some(density);
                            //
                            //         // todo: Update A/R based on how we visualize this.
                            //         redraw = true;
                            //     }
                            //     Err(e) => {
                            //         eprintln!("Error loading reflections and density map data.: {e:?}");
                            //     }
                            // }

                            // match rcsb::load_validation_2fo_fc_cif(&mol.ident) {
                            // }
                        }
                    }
                    // todo: Add these if you end up with a way to use them. fo-fc is likely for visualizations.
                    // if files_avail.validation_fo_fc {
                    //     if ui
                    //         .button(RichText::new("fo-fc").color(COLOR_HIGHLIGHT))
                    //         .clicked()
                    //     {
                    //         match rcsb::load_validation_fo_fc_cif(&mol.ident) {
                    //             Ok(data) => {
                    //                 // println!("SF data: {:?}", data);
                    //             }
                    //             Err(_) => {
                    //                 let msg = format!(
                    //                     "Error loading RCSB fo-fc map for {:?}",
                    //                     &mol.ident
                    //                 );
                    //                 handle_err(&mut state.ui, msg);
                    //             }
                    //         }
                    //     }
                    // }
                    //
                    // if files_avail.validation {
                    //     if ui
                    //         .button(RichText::new("Val").color(COLOR_HIGHLIGHT))
                    //         .clicked()
                    //     {
                    //         match rcsb::load_validation_cif(&mol.ident) {
                    //             Ok(data) => {
                    //                 // println!("VAL DATA: {:?}", data);
                    //             }
                    //             Err(_) => {
                    //                 let msg = format!(
                    //                     "Error loading RCSB validation for {:?}",
                    //                     &mol.ident
                    //                 );
                    //                 handle_err(&mut state.ui, msg);
                    //             }
                    //         }
                    //     }
                    // }

                    if files_avail.map {
                        if ui
                            .button(RichText::new("Map").color(COLOR_HIGHLIGHT))
                            .clicked()
                        {
                            match rcsb::load_map(&mol.ident) {
                                Ok(data) => {
                                    let mut cursor = Cursor::new(data);
                                    match DensityMap::new(&mut cursor) {
                                        Ok(dm) => {
                                            dm_loaded = Some(dm);
                                            println!("Succsesfully loaded Map rom RSCB.");
                                        }
                                        Err(e) => {
                                            let msg = format!(
                                                "Error loading RCSB Map for {:?}",
                                                &mol.ident
                                            );
                                            handle_err(&mut state.ui, msg);
                                        }
                                    }
                                }
                                Err(_) => {
                                    let msg =
                                        format!("Error loading RCSB Map for {:?}", &mol.ident);
                                    handle_err(&mut state.ui, msg);
                                }
                            }
                        }
                    }
                }
            }

            if let Some(dm) = dm_loaded {
                state.load_density(dm);
            }

            if let Some(lig) = &state.ligand {
                if ui.button("Save lig").clicked() {
                    let extension = "mol2"; // The default; more robust than SDF.

                    let filename = {
                        let name = if lig.molecule.ident.is_empty() {
                            "molecule".to_string()
                        } else {
                            lig.molecule.ident.clone()
                        };
                        format!("{name}.{extension}")
                    };

                    // state
                    //     .volatile
                    //     .dialogs
                    //     .save_ligand
                    //     .config_mut()
                    //     .default_file_name = filename.to_string();
                    // state.volatile.dialogs.save_ligand.save_file();

                    state.volatile.dialogs.save.config_mut().default_file_name =
                        filename.to_string();

                    state.volatile.dialogs.save.save_file();
                }
            }

            // if ui.button("Get RCSB").clicked() {
            //     match load_pdb_metadata(&mol.ident) {
            //         Ok(d) => {
            //             println!("Metadata loaded: {d:?}");
            //             mol.metadata = Some(d);
            //             metadata_loaded = true;
            //         },
            //         Err(_) => eprintln!("Error getting PDB metadata"),
            //     }
            // }

            if metadata_loaded {
                state.update_save_prefs();
            }

            ui.add_space(COL_SPACING);

            let query_help = "From RCSB PDB, PubChem, DrugBank, or Amber Geostd";
            ui.label(RichText::new("Query databases (ident):").color(color_open_tools))
                .on_hover_text(query_help);

            let edit_resp = ui
                .add(TextEdit::singleline(&mut state.ui.db_input).desired_width(40.))
                .on_hover_text(query_help);

            if state.ui.db_input.len() >= 4 {
                let enter_pressed =
                    edit_resp.lost_focus() && ui.input(|i| i.key_pressed(Key::Enter));
                let button_clicked = ui.button("Download from RCSB").clicked();

                // if response.lost_focus() && (button_clicked || enter_pressed)
                if (button_clicked || enter_pressed) && state.ui.db_input.trim().len() == 4 {
                    let ident = state.ui.db_input.clone().trim().to_owned();

                    load_atom_coords_rcsb(
                        &ident,
                        state,
                        scene,
                        &mut engine_updates,
                        &mut redraw_mol,
                        &mut reset_cam,
                    );
                }
            }
            if state.ui.db_input.len() == 3 {
                let enter_pressed =
                    edit_resp.lost_focus() && ui.input(|i| i.key_pressed(Key::Enter));
                let button_clicked = ui.button("Download Amber Geostd").clicked();

                if button_clicked || enter_pressed {
                    let db_input = &state.ui.db_input.clone(); // Avoids a double borrow.
                    state.load_geostd_mol_data(&db_input, true, true, &mut redraw_lig);
                }
            }

            if state.ui.db_input.len() >= 4 {
                if state.ui.db_input.to_uppercase().starts_with("DB") {
                    if ui.button("Download from DrugBank").clicked() {
                        match load_sdf_drugbank(&state.ui.db_input) {
                            // todo: Load as ligand for now.
                            Ok(mol) => {
                                state.ligand =
                                    Some(Ligand::new(mol, &state.ff_params.lig_specific));

                                state.update_from_prefs();

                                redraw_mol = true;
                                reset_cam = true;
                            }
                            Err(_e) => {
                                let msg = "Error loading SDF file".to_owned();
                                handle_err(&mut state.ui, msg);
                            }
                        }
                    }
                }

                if ui.button("Download from PubChem").clicked() {
                    match load_sdf_pubchem(&state.ui.db_input) {
                        // todo: Load as ligand for now.
                        Ok(mol) => {
                            state.ligand = Some(Ligand::new(mol, &state.ff_params.lig_specific));

                            state.update_from_prefs();

                            redraw_mol = true;
                            reset_cam = true;
                        }
                        Err(_e) => {
                            let msg = "Error loading SDF file".to_owned();
                            handle_err(&mut state.ui, msg);
                        }
                    }
                }
            }

            if state.molecule.is_none() && state.ligand.is_none() {
                ui.add_space(COL_SPACING / 2.);
                if ui
                    .button(RichText::new("I'm feeling lucky 🍀").color(color_open_tools))
                    .on_hover_text("Open a random recently-uploaded protein from RCSB PDB.")
                    .clicked()
                {
                    if let Ok(ident) = rcsb::get_newly_released() {
                        load_atom_coords_rcsb(
                            &ident,
                            state,
                            scene,
                            &mut engine_updates,
                            &mut redraw_mol,
                            &mut reset_cam,
                        );
                    }
                }
            }
        });

        ui.add_space(ROW_SPACING);
        let mut close_ligand = false; // to avoid borrow error.
        if let Some(lig) = &mut state.ligand {
            ui.horizontal(|ui| {
                mol_descrip(&lig.molecule, ui);

                if ui.button("Close lig").clicked() {
                    close_ligand = true;
                }

                ui.add_space(COL_SPACING);

                // todo status color helper?
                ui.label("Loaded:");
                let color = if lig.ff_params_loaded {
                    Color32::LIGHT_GREEN
                } else {
                    Color32::LIGHT_RED
                };
                ui.label(RichText::new("FF/q").color(color))
                    .on_hover_text("Green if force field names, and partial charges are assigned \
                    for all ligand atoms. Required for ligand moleculer dynamics and docking.");

                ui.add_space(COL_SPACING / 4.);

                let color = if lig.frcmod_loaded {
                    Color32::LIGHT_GREEN
                } else {
                    Color32::LIGHT_RED
                };
                ui.label(RichText::new("Frcmod").color(color))
                    .on_hover_text("Green if molecule-specific Amber force field parameters are \
                    loaded for this ligand. Required for ligand molecular dynamics and docking.");

                if let Some(cid) = lig.molecule.pubchem_cid {
                    if ui.button("Find associated structs").clicked() {
                        // todo: Don't block.
                        if lig.associated_structures.is_empty() {
                            match pubchem::load_associated_structures(cid) {
                                Ok(data) => {
                                    lig.associated_structures = data;
                                    state.ui.popup.show_associated_structures = true;
                                }
                                Err(_) => handle_err(
                                    &mut state.ui,
                                    "Unable to find structures for this ligand".to_owned(),
                                ),
                            }
                        } else {
                            state.ui.popup.show_associated_structures = true;
                        }
                    }
                }

                // ui.label("Rotate bonds:");
                // for i in 0..ligand.flexible_bonds.len() {
                //     if let ConformationType::Flexible { torsions } =
                //         &mut ligand.pose.conformation_type
                //     {
                //         if ui.button(format!("{i}")).clicked() {
                //             torsions[i].dihedral_angle =
                //                 (torsions[i].dihedral_angle + TAU / 64.) % TAU;
                //
                //             ligand.position_atoms(None);
                //
                //             redraw_mol = true;
                //         }
                //     }
                // }

                ui.add_space(COL_SPACING);

                if let Some(energy) = &state.ui.binding_energy_disp {
                    ui.label(format!("{:.2?}", energy)); // todo placeholder.
                }

                // todo: temp, or at least temp here
                ui.label(format!("Lig pos: {}", lig.pose.anchor_posit));
                ui.label(format!("Lig or: {}", lig.pose.orientation));
                if let ConformationType::Flexible { torsions } = &lig.pose.conformation_type {
                    for torsion in torsions {
                        ui.label(format!("T: {:.3}", torsion.dihedral_angle));
                    }
                }
            });
        }

        ui.add_space(ROW_SPACING);
        selection_section(state, scene, &mut redraw_mol, &mut engine_updates, ui);

        ui.add_space(ROW_SPACING);

        ui.horizontal_wrapped(|ui| {
            cam_controls(scene, state, &mut engine_updates, ui);

            ui.add_space(COL_SPACING);

            cam_snapshots(state, scene, &mut engine_updates, ui);
        });

        ui.add_space(ROW_SPACING);

        ui.horizontal(|ui| {
            ui.vertical(|ui| {
                view_settings(state, scene, &mut engine_updates, &mut redraw_mol, ui);
                ui.add_space(ROW_SPACING);
                chain_selector(state, &mut redraw_mol, ui);

                // todo: Show hide based on AaCategory? i.e. residue.amino_acid.category(). Hydrophilic, acidic etc.

                residue_selector(state, scene, &mut redraw_mol, ui);
            });
        });

        ui.add_space(ROW_SPACING);

        ui.horizontal(|ui| {
            residue_search(state, scene, &mut redraw_mol, ui);
            ui.add_space(COL_SPACING);
        });

        md_setup(state, scene, &mut engine_updates, &mut redraw_lig, ui);

        if state.ui.show_docking_tools {
            ui.add_space(ROW_SPACING);

            docking(state, scene, &mut redraw_lig, &mut engine_updates, ui);
        }

        // todo: Allow switching between chains and secondary-structure features here.

        ui.add_space(ROW_SPACING / 2.);

        if state.ui.show_aa_seq {
            if state.molecule.is_some() {
                add_aa_seq(&state.volatile.aa_seq_text, ui);
            }
        }

        // todo: Move A/r.
        draw_cli(
            state,
            scene,
            &mut engine_updates,
            &mut redraw_mol,
            &mut reset_cam,
            ui,
        );

        if state.ui.popup.show_get_geostd {
            let popup_id = ui.make_persistent_id("no_ff_params_popup");
            Popup::new(
                popup_id,
                ui.ctx().clone(), // todo clone???
                // PopupAnchor::PointerFixed,
                // PopupAnchor::ParentRect(),
                PopupAnchor::Position(Pos2::new(60., 60.)),
                ui.layer_id(), // draw on top of the current layer
            )
                .align(RectAlign::TOP)
                // .align(RectAlign::BOTTOM_START)
                .open(true)
                .gap(4.0)
                .show(|ui| {
                    // These vars avoid dbl borrow.
                    let load_ff = !state.ligand.as_ref().unwrap().ff_params_loaded;
                    let load_frcmod = !state.ligand.as_ref().unwrap().frcmod_loaded;

                    let Some(lig) = state.ligand.as_mut() else {
                        return;
                    };
                    let mut msg = String::from("Not ready for dynamics: ");

                    if !lig.ff_params_loaded {
                        msg += "No FF params or partial charges are present on this ligand."
                    }
                    if !lig.frcmod_loaded {
                        msg += "No FRCMOD parameters loaded for this ligand."
                    }

                    ui.label(RichText::new(msg).color(Color32::LIGHT_RED));

                    ui.add_space(ROW_SPACING);

                    // todo: What about cases where a SDF from pubchem or drugbank doesn't include teh name used by Amber?
                    if ui.button("Check online").clicked() {
                        // let Some(lig) = state.ligand.as_mut() else {
                        //     return;
                        // };

                        match amber_geostd::find_mols(&lig.molecule.ident) {
                            Ok(data) => {
                                state.ui.get_std_popup_items = data;
                            }
                            Err(e) => handle_err(
                                &mut state.ui,
                                format!("Problem loading mol data online: {e:?}"),
                            ),
                        }
                    }

                    // This clone is annoying; db borrow.
                    let items = state.ui.get_std_popup_items.clone();
                    for mol_data in items {
                        if ui
                            .button(
                                RichText::new(format!("Load params for {}", mol_data.ident))
                                    .color(COLOR_HIGHLIGHT),
                            )
                            .clicked()
                        {
                            state.load_geostd_mol_data(
                                &mol_data.ident,
                                load_ff,
                                load_frcmod,
                                &mut redraw_lig,
                            );
                        }
                    }

                    if ui
                        .button(RichText::new("Close").color(Color32::LIGHT_RED))
                        .clicked()
                    {
                        state.ui.show_get_geostd_popup = false;
                    }
<<<<<<< HEAD
                });
=======
                }

                if ui
                    .button(RichText::new("Close").color(Color32::LIGHT_RED))
                    .clicked()
                {
                    state.ui.popup.show_get_geostd = false;
                }
            });
>>>>>>> 28a2f9c3
        }

        if state.ui.popup.show_associated_structures {
            let mut associated_structs = Vec::new();
            if let Some(lig) = &state.ligand {
                // todo: I don't like this clone, but not sure how else to do it.
                associated_structs = lig.associated_structures.clone();
            }
            // if let Some(lig) = &state.ligand {

            if state.ligand.is_some() {
                let popup_id = ui.make_persistent_id("associated_structs_popup");
                Popup::new(
                    popup_id,
                    ui.ctx().clone(),
                    PopupAnchor::Position(Pos2::new(300., 60.)),
                    ui.layer_id(), // draw on top of the current layer
                )
                    .align(RectAlign::TOP)
                    .open(true)
                    .gap(4.0)
                    .show(|ui| {
                        for s in &associated_structs {
                            ui.horizontal(|ui| {
                                if ui
                                    .button(
                                        RichText::new(format!("{}", s.pdb_id)).color(COLOR_HIGHLIGHT),
                                    )
                                    .clicked()
                                {
                                    rcsb::open_overview(&s.pdb_id);
                                }
                                ui.add_space(COL_SPACING);

                                if ui
                                    .button(
                                        RichText::new(format!("Open this protein"))
                                            .color(COLOR_HIGHLIGHT),
                                    )
                                    .clicked()
                                {
                                    load_atom_coords_rcsb(
                                        &s.pdb_id,
                                        state,
                                        scene,
                                        &mut engine_updates,
                                        &mut redraw_mol,
                                        &mut reset_cam,
                                    );
                                }
                            });

                            ui.label(RichText::new(format!("{}", s.description)));

                            ui.add_space(ROW_SPACING);
                        }

<<<<<<< HEAD
                        ui.add_space(ROW_SPACING);
                        if ui
                            .button(RichText::new("Close").color(Color32::LIGHT_RED))
                            .clicked()
                        {
                            state.ui.show_associated_structures_popup = false;
                        }
                    });
=======
                    ui.add_space(ROW_SPACING);
                    if ui
                        .button(RichText::new("Close").color(Color32::LIGHT_RED))
                        .clicked()
                    {
                        state.ui.popup.show_associated_structures = false;
                    }
                });
>>>>>>> 28a2f9c3
            }
        }

        // -------UI above; clean-up items (based on flags) below

        if close_ligand {
            close_lig(state, scene, &mut engine_updates);
        }

        if let Some(path) = &state.volatile.dialogs.load.take_picked() {
            if let Err(e) = load_file(
                path,
                state,
                &mut redraw_mol,
                &mut reset_cam,
                &mut engine_updates,
            ) {
                handle_err(&mut state.ui, e.to_string());
            }

            set_flashlight(scene);
            engine_updates.lighting = true;
        }

        if let Some(path) = &state.volatile.dialogs.save.take_picked() {
            state.save(path).ok();
        }

        // if let Some(path) = &state.volatile.dialogs.autodock_path.take_picked() {
        //     state.ui.autodock_path_valid = check_adv_avail(path);
        //     if state.ui.autodock_path_valid {
        //         state.to_save.autodock_vina_path = Some(path.to_owned());
        //         state.update_save_prefs();
        //     }
        // }

        // if let Some(path_dir) = &state.volatile.dialogs.save_pdbqt.take_picked() {
        //     if let Some(mol) = &mut state.molecule {
        //         let filename = format!("{}_target.pdbqt", mol.ident);
        //         let path = Path::new(path_dir).join(filename);
        //
        //         // todo: You will likely need to add charges earlier, so you can view their data in the UI.
        //         // setup_partial_charges(&mut mol.atoms, PartialChargeType::Gasteiger);
        //         // create_partial_charges(&mut mol.atoms);
        //
        //         if mol.save_pdbqt(&path, None).is_err() {
        //             eprintln!("Error saving PDBQT target");
        //         }
        //     }
        //
        //     if let Some(lig) = &mut state.ligand {
        //         let filename = format!("{}_ligand.pdbqt", lig.molecule.ident);
        //         let path = Path::new(path_dir).join(filename);
        //
        //         // create_partial_charges(&mut lig.molecule.atoms);
        //         // setup_partial_charges(&mut lig.molecule.atoms, PartialChargeType::Gasteiger);
        //
        //         if lig.molecule.save_pdbqt(&path, None).is_err() {
        //             eprintln!("Error saving PDBQT ligand");
        //         }
        //     }
        // }

        if redraw_mol {
            draw_molecule(state, scene);
            draw_ligand(state, scene); // todo: Hmm.

            if let Some(mol) = &state.molecule {
                set_window_title(&mol.ident, scene);
            }

            engine_updates.entities = true;

            // For docking light, but may be overkill here.
            if state.ligand.is_some() {
                engine_updates.lighting = true;
            }
        }

        if redraw_lig {
            draw_ligand(state, scene);

            engine_updates.entities = true;

            // For docking light, but may be overkill here.
            if state.ligand.is_some() {
                engine_updates.lighting = true;
            }
        }

        // Perform cleanup.
        if reset_cam {
            if let Some(mol) = &state.molecule {
                reset_camera(scene, &mut state.ui.view_depth, &mut engine_updates, mol);
            }
        }
    });

    state.volatile.dialogs.load.update(ctx);
    state.volatile.dialogs.save.update(ctx);
    state.volatile.dialogs.autodock_path.update(ctx);

    // todo: Appropriate place for this?
    if state.volatile.inputs_commanded.inputs_present() {
        set_flashlight(scene);
        engine_updates.lighting = true;
    }

    state.ui.dt_render = start.elapsed().as_secs_f32();

    if !INIT_COMPLETE.swap(true, Ordering::AcqRel) {
        if state.volatile.ui_height < f32::EPSILON {
            state.volatile.ui_height = ctx.used_size().y;
        }

        // todo: Move to new_mol_loaded code block?
        if let Some(mol) = &state.molecule {
            if let Some(lig) = &mut state.ligand {
                if lig.anchor_atom >= lig.molecule.atoms.len() {
                    let msg = "Error positioning ligand atoms; anchor outside len".to_owned();
                    handle_err(&mut state.ui, msg);
                } else {
                    lig.position_atoms(None);

                    let lig_pos: Vec3 = lig.atom_posits[lig.anchor_atom].into();
                    let ctr: Vec3 = mol.center.into();

                    cam_look_at_outside(&mut scene.camera, lig_pos, ctr);

                    engine_updates.camera = true;
                    state.ui.cam_snapshot = None;
                }
            }
            set_static_light(scene, mol.center.into(), mol.size);
        }
    }

    handle_scene_flags(state, scene, &mut engine_updates);

    engine_updates
}<|MERGE_RESOLUTION|>--- conflicted
+++ resolved
@@ -24,13 +24,13 @@
     CamSnapshot, MsaaSetting, Selection, State, ViewSelLevel, cli,
     cli::autocomplete_cli,
     docking::{
-        ConformationType, calc_binding_energy, find_optimal_pose,
-        find_sites::find_docking_sites,
+        ConformationType, calc_binding_energy, find_optimal_pose, find_sites::find_docking_sites,
     },
     download_mols::{load_sdf_drugbank, load_sdf_pubchem},
     inputs::{MOVEMENT_SENS, ROTATE_SENS},
     mol_drawing::{
         EntityType, MoleculeView, draw_density, draw_density_surface, draw_ligand, draw_molecule,
+        draw_water,
     },
     molecule::{Ligand, Molecule},
     render::{
@@ -46,7 +46,6 @@
         reset_camera, select_from_search,
     },
 };
-use crate::mol_drawing::draw_water;
 
 pub const ROW_SPACING: f32 = 10.;
 pub const COL_SPACING: f32 = 30.;
@@ -1168,7 +1167,7 @@
                     &snap.water_o_posits,
                     &snap.water_h0_posits,
                     &snap.water_h1_posits,
-                    state.ui.visibility.hide_water
+                    state.ui.visibility.hide_water,
                 );
             }
         }
@@ -1758,9 +1757,10 @@
                 } else {
                     Color32::LIGHT_RED
                 };
-                ui.label(RichText::new("FF/q").color(color))
-                    .on_hover_text("Green if force field names, and partial charges are assigned \
-                    for all ligand atoms. Required for ligand moleculer dynamics and docking.");
+                ui.label(RichText::new("FF/q").color(color)).on_hover_text(
+                    "Green if force field names, and partial charges are assigned \
+                    for all ligand atoms. Required for ligand moleculer dynamics and docking.",
+                );
 
                 ui.add_space(COL_SPACING / 4.);
 
@@ -1770,8 +1770,10 @@
                     Color32::LIGHT_RED
                 };
                 ui.label(RichText::new("Frcmod").color(color))
-                    .on_hover_text("Green if molecule-specific Amber force field parameters are \
-                    loaded for this ligand. Required for ligand molecular dynamics and docking.");
+                    .on_hover_text(
+                        "Green if molecule-specific Amber force field parameters are \
+                    loaded for this ligand. Required for ligand molecular dynamics and docking.",
+                    );
 
                 if let Some(cid) = lig.molecule.pubchem_cid {
                     if ui.button("Find associated structs").clicked() {
@@ -1898,86 +1900,74 @@
                 PopupAnchor::Position(Pos2::new(60., 60.)),
                 ui.layer_id(), // draw on top of the current layer
             )
-                .align(RectAlign::TOP)
-                // .align(RectAlign::BOTTOM_START)
-                .open(true)
-                .gap(4.0)
-                .show(|ui| {
-                    // These vars avoid dbl borrow.
-                    let load_ff = !state.ligand.as_ref().unwrap().ff_params_loaded;
-                    let load_frcmod = !state.ligand.as_ref().unwrap().frcmod_loaded;
-
-                    let Some(lig) = state.ligand.as_mut() else {
-                        return;
-                    };
-                    let mut msg = String::from("Not ready for dynamics: ");
-
-                    if !lig.ff_params_loaded {
-                        msg += "No FF params or partial charges are present on this ligand."
-                    }
-                    if !lig.frcmod_loaded {
-                        msg += "No FRCMOD parameters loaded for this ligand."
-                    }
-
-                    ui.label(RichText::new(msg).color(Color32::LIGHT_RED));
-
-                    ui.add_space(ROW_SPACING);
-
-                    // todo: What about cases where a SDF from pubchem or drugbank doesn't include teh name used by Amber?
-                    if ui.button("Check online").clicked() {
-                        // let Some(lig) = state.ligand.as_mut() else {
-                        //     return;
-                        // };
-
-                        match amber_geostd::find_mols(&lig.molecule.ident) {
-                            Ok(data) => {
-                                state.ui.get_std_popup_items = data;
-                            }
-                            Err(e) => handle_err(
-                                &mut state.ui,
-                                format!("Problem loading mol data online: {e:?}"),
-                            ),
+            .align(RectAlign::TOP)
+            // .align(RectAlign::BOTTOM_START)
+            .open(true)
+            .gap(4.0)
+            .show(|ui| {
+                // These vars avoid dbl borrow.
+                let load_ff = !state.ligand.as_ref().unwrap().ff_params_loaded;
+                let load_frcmod = !state.ligand.as_ref().unwrap().frcmod_loaded;
+
+                let Some(lig) = state.ligand.as_mut() else {
+                    return;
+                };
+                let mut msg = String::from("Not ready for dynamics: ");
+
+                if !lig.ff_params_loaded {
+                    msg += "No FF params or partial charges are present on this ligand."
+                }
+                if !lig.frcmod_loaded {
+                    msg += "No FRCMOD parameters loaded for this ligand."
+                }
+
+                ui.label(RichText::new(msg).color(Color32::LIGHT_RED));
+
+                ui.add_space(ROW_SPACING);
+
+                // todo: What about cases where a SDF from pubchem or drugbank doesn't include teh name used by Amber?
+                if ui.button("Check online").clicked() {
+                    // let Some(lig) = state.ligand.as_mut() else {
+                    //     return;
+                    // };
+
+                    match amber_geostd::find_mols(&lig.molecule.ident) {
+                        Ok(data) => {
+                            state.ui.popup.get_geostd_items = data;
                         }
-                    }
-
-                    // This clone is annoying; db borrow.
-                    let items = state.ui.get_std_popup_items.clone();
-                    for mol_data in items {
-                        if ui
-                            .button(
-                                RichText::new(format!("Load params for {}", mol_data.ident))
-                                    .color(COLOR_HIGHLIGHT),
-                            )
-                            .clicked()
-                        {
-                            state.load_geostd_mol_data(
-                                &mol_data.ident,
-                                load_ff,
-                                load_frcmod,
-                                &mut redraw_lig,
-                            );
-                        }
-                    }
-
+                        Err(e) => handle_err(
+                            &mut state.ui,
+                            format!("Problem loading mol data online: {e:?}"),
+                        ),
+                    }
+                }
+
+                // This clone is annoying; db borrow.
+                let items = state.ui.popup.get_geostd_items.clone();
+                for mol_data in items {
                     if ui
-                        .button(RichText::new("Close").color(Color32::LIGHT_RED))
+                        .button(
+                            RichText::new(format!("Load params for {}", mol_data.ident))
+                                .color(COLOR_HIGHLIGHT),
+                        )
                         .clicked()
                     {
-                        state.ui.show_get_geostd_popup = false;
-                    }
-<<<<<<< HEAD
-                });
-=======
-                }
-
-                if ui
-                    .button(RichText::new("Close").color(Color32::LIGHT_RED))
-                    .clicked()
-                {
-                    state.ui.popup.show_get_geostd = false;
+                        state.load_geostd_mol_data(
+                            &mol_data.ident,
+                            load_ff,
+                            load_frcmod,
+                            &mut redraw_lig,
+                        );
+                    }
                 }
             });
->>>>>>> 28a2f9c3
+
+            if ui
+                .button(RichText::new("Close").color(Color32::LIGHT_RED))
+                .clicked()
+            {
+                state.ui.popup.show_get_geostd = false;
+            }
         }
 
         if state.ui.popup.show_associated_structures {
@@ -1996,64 +1986,55 @@
                     PopupAnchor::Position(Pos2::new(300., 60.)),
                     ui.layer_id(), // draw on top of the current layer
                 )
-                    .align(RectAlign::TOP)
-                    .open(true)
-                    .gap(4.0)
-                    .show(|ui| {
-                        for s in &associated_structs {
-                            ui.horizontal(|ui| {
-                                if ui
-                                    .button(
-                                        RichText::new(format!("{}", s.pdb_id)).color(COLOR_HIGHLIGHT),
-                                    )
-                                    .clicked()
-                                {
-                                    rcsb::open_overview(&s.pdb_id);
-                                }
-                                ui.add_space(COL_SPACING);
-
-                                if ui
-                                    .button(
-                                        RichText::new(format!("Open this protein"))
-                                            .color(COLOR_HIGHLIGHT),
-                                    )
-                                    .clicked()
-                                {
-                                    load_atom_coords_rcsb(
-                                        &s.pdb_id,
-                                        state,
-                                        scene,
-                                        &mut engine_updates,
-                                        &mut redraw_mol,
-                                        &mut reset_cam,
-                                    );
-                                }
-                            });
-
-                            ui.label(RichText::new(format!("{}", s.description)));
-
-                            ui.add_space(ROW_SPACING);
-                        }
-
-<<<<<<< HEAD
+                .align(RectAlign::TOP)
+                .open(true)
+                .gap(4.0)
+                .show(|ui| {
+                    for s in &associated_structs {
+                        ui.horizontal(|ui| {
+                            if ui
+                                .button(
+                                    RichText::new(format!("{}", s.pdb_id)).color(COLOR_HIGHLIGHT),
+                                )
+                                .clicked()
+                            {
+                                rcsb::open_overview(&s.pdb_id);
+                            }
+                            ui.add_space(COL_SPACING);
+
+                            if ui
+                                .button(
+                                    RichText::new(format!("Open this protein"))
+                                        .color(COLOR_HIGHLIGHT),
+                                )
+                                .clicked()
+                            {
+                                load_atom_coords_rcsb(
+                                    &s.pdb_id,
+                                    state,
+                                    scene,
+                                    &mut engine_updates,
+                                    &mut redraw_mol,
+                                    &mut reset_cam,
+                                );
+                            }
+                        });
+
+                        ui.label(RichText::new(format!("{}", s.description)));
+
                         ui.add_space(ROW_SPACING);
-                        if ui
-                            .button(RichText::new("Close").color(Color32::LIGHT_RED))
-                            .clicked()
-                        {
-                            state.ui.show_associated_structures_popup = false;
-                        }
-                    });
-=======
+                    }
+
                     ui.add_space(ROW_SPACING);
-                    if ui
-                        .button(RichText::new("Close").color(Color32::LIGHT_RED))
-                        .clicked()
-                    {
-                        state.ui.popup.show_associated_structures = false;
-                    }
                 });
->>>>>>> 28a2f9c3
+
+                ui.add_space(ROW_SPACING);
+                if ui
+                    .button(RichText::new("Close").color(Color32::LIGHT_RED))
+                    .clicked()
+                {
+                    state.ui.popup.show_associated_structures = false;
+                }
             }
         }
 
