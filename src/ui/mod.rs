use std::{
    io,
    io::Cursor,
    path::Path,
    sync::atomic::{AtomicBool, Ordering},
    time::Instant,
};

use bio_apis::{amber_geostd, drugbank, pubchem, rcsb};
use egui::{
    Color32, ComboBox, Context, Key, Popup, PopupAnchor, Pos2, RectAlign, RichText, Slider,
    TextEdit, TopBottomPanel, Ui,
};
use graphics::{ControlScheme, EngineUpdates, Scene};
use lin_alg::f32::Vec3;
use na_seq::AaIdent;

static INIT_COMPLETE: AtomicBool = AtomicBool::new(false);

use bio_files::{DensityMap, ResidueType, density_from_2fo_fc_rcsb_gemmi};

use crate::{
    CamSnapshot, MsaaSetting, Selection, State, ViewSelLevel, cli,
    cli::autocomplete_cli,
    docking::{
        ConformationType, calc_binding_energy, find_optimal_pose, find_sites::find_docking_sites,
    },
    download_mols::{load_sdf_drugbank, load_sdf_pubchem},
    file_io::gemmi_path,
    inputs::{MOVEMENT_SENS, ROTATE_SENS},
    mol_drawing::{
        EntityType, MoleculeView, draw_density_point_cloud, draw_density_surface, draw_ligand,
        draw_molecule, draw_water,
    },
<<<<<<< HEAD:src/ui.rs
    molecule::{Ligand, MoleculePeptide},
    render::{
        CAM_INIT_OFFSET, RENDER_DIST_FAR, RENDER_DIST_NEAR, set_docking_light, set_flashlight,
        set_static_light,
=======
    molecule::{Ligand, Molecule},
    render::{set_docking_light, set_flashlight, set_static_light},
    ui::{
        cam::{cam_controls, cam_snapshots, move_cam_to_lig},
        misc::{lig_section, md_setup, section_box},
>>>>>>> 20e19517f0173bd591a240f5e0c4a928e4a43f00:src/ui/mod.rs
    },
    util::{
        cam_look_at_outside, check_prefs_save, close_lig, close_mol, cycle_selected, handle_err,
        handle_scene_flags, handle_success, load_atom_coords_rcsb, move_lig_to_res, orbit_center,
        reset_camera, select_from_search,
    },
};

pub mod cam;
pub mod misc;

pub const ROW_SPACING: f32 = 10.;
pub const COL_SPACING: f32 = 30.;

const DENS_ISO_MIN: f32 = 1.0;
const DENS_ISO_MAX: f32 = 3.0;

const NEARBY_THRESH_MIN: u16 = 5;
const NEARBY_THRESH_MAX: u16 = 60;

pub const COLOR_INACTIVE: Color32 = Color32::GRAY;
pub const COLOR_ACTIVE: Color32 = Color32::LIGHT_GREEN;
pub const COLOR_HIGHLIGHT: Color32 = Color32::LIGHT_BLUE;
pub const COLOR_ACTIVE_RADIO: Color32 = Color32::LIGHT_BLUE;
pub const COLOR_ATTENTION: Color32 = Color32::ORANGE;

const COLOR_OUT_ERROR: Color32 = Color32::LIGHT_RED;
const COLOR_OUT_NORMAL: Color32 = Color32::WHITE;
const COLOR_OUT_SUCCESS: Color32 = Color32::LIGHT_GREEN; // Unused for now

pub const COLOR_POPUP: Color32 = Color32::from_rgb(20, 20, 30);

// Number of characters to display. E.g. the molecular description. Often long.
const MAX_TITLE_LEN: usize = 80;

/// Update the tilebar to reflect the current molecule
fn set_window_title(title: &str, scene: &mut Scene) {
    scene.window_title = title.to_owned();
    // ui.ctx().send_viewport_cmd(ViewportCommand::Title(title.to_string()));
}

pub fn load_file(
    path: &Path,
    state: &mut State,
    redraw: &mut bool,
    reset_cam: &mut bool,
    engine_updates: &mut EngineUpdates,
) -> io::Result<()> {
    state.open(path)?;

    // Clear last map opened here, vice in `open_molecule`, to prevent it clearing the map
    // on init.

    state.to_save.last_map_opened = None;

    *redraw = true;
    *reset_cam = true;
    engine_updates.entities = true;

    Ok(())
}

pub fn int_field(val: &mut u32, label: &str, redraw: &mut bool, ui: &mut Ui) {
    ui.label(label);
    let mut val_str = val.to_string();

    if ui
        .add_sized(
            [70., Ui::available_height(ui)],
            TextEdit::singleline(&mut val_str),
        )
        .changed()
    {
        if let Ok(v) = val_str.parse::<u32>() {
            *val = v;
            *redraw = true;
        }
    }
}

// todo: DRY! In general, these int fields seem important for clarity, but are not
// todo flexible. E.g. need flexible widths too.
pub fn int_field_u16(val: &mut u16, label: &str, redraw: &mut bool, ui: &mut Ui) {
    ui.label(label);
    let mut val_str = val.to_string();

    if ui
        .add_sized(
            [40., Ui::available_height(ui)],
            TextEdit::singleline(&mut val_str),
        )
        .changed()
    {
        if let Ok(v) = val_str.parse::<u16>() {
            *val = v;
            *redraw = true;
        }
    }
}

/// Handles keyboard and mouse input not associated with a widget.
pub fn handle_input(
    state: &mut State,
    ui: &mut Ui,
    redraw: &mut bool,
    reset_cam: &mut bool,
    engine_updates: &mut EngineUpdates,
) {
    ui.ctx().input(|ip| {
        // Check for file drop
        if let Some(dropped_files) = ip.raw.dropped_files.first() {
            if let Some(path) = &dropped_files.path {
                if let Err(e) = load_file(path, state, redraw, reset_cam, engine_updates) {
                    handle_err(&mut state.ui, e.to_string());
                }
            }
        }
    });
}

fn get_snap_name(snap: Option<usize>, snaps: &[CamSnapshot]) -> String {
    match snap {
        Some(i) => snaps[i].name.clone(),
        None => "None".to_owned(),
    }
}

fn residue_selector(state: &mut State, scene: &mut Scene, redraw: &mut bool, ui: &mut Ui) {
    // This is a bit fuzzy, as the size varies by residue name (Not always 1 for non-AAs), and index digits.

    let mut update_arc_center = false;

    if let Some(mol) = &state.molecule {
        if let Some(chain_i) = state.ui.chain_to_pick_res {
            if chain_i >= mol.chains.len() {
                return;
            }
            let chain = &mol.chains[chain_i];

            ui.add_space(ROW_SPACING);
            ui.horizontal_wrapped(|ui| {
                ui.spacing_mut().item_spacing.x = 8.0;

                for (i, res) in mol.residues.iter().enumerate() {
                    // For now, peptide residues only.
                    if let ResidueType::Water = res.res_type {
                        continue;
                    }

                    // Only let the user select residue from the selected chain. This should keep
                    // it more organized, and keep UI space used down.
                    if !chain.residues.contains(&i) {
                        continue;
                    }

                    let name = match &res.res_type {
                        ResidueType::AminoAcid(aa) => aa.to_str(AaIdent::OneLetter),
                        ResidueType::Water => "Water".to_owned(),
                        ResidueType::Other(name) => name.clone(),
                    };

                    let mut color = Color32::GRAY;
                    if let Selection::Residue(sel_i) = state.ui.selection {
                        if sel_i == i {
                            color = COLOR_ACTIVE;
                        }
                    }
                    if ui
                        .button(
                            RichText::new(format!("{} {name}", res.serial_number))
                                .size(10.)
                                .color(color),
                        )
                        .clicked()
                    {
                        state.ui.view_sel_level = ViewSelLevel::Residue;
                        state.ui.selection = Selection::Residue(i);

                        update_arc_center = true; // Avoids borrow error.

                        *redraw = true;
                    }
                }
            });
        }
    }

    if update_arc_center {
        if let ControlScheme::Arc { center } = &mut scene.input_settings.control_scheme {
            *center = orbit_center(state);
        }
    }
}

/// Toggles chain visibility
fn chain_selector(state: &mut State, redraw: &mut bool, ui: &mut Ui) {
    // todo: For now, DRY with res selec
    let Some(mol) = &mut state.molecule else {
        return;
    };

    ui.horizontal(|ui| {
        ui.label("Chain vis:");
        for chain in &mut mol.chains {
            let color = misc::active_color(chain.visible);

            if ui
                .button(RichText::new(chain.id.clone()).color(color))
                .clicked()
            {
                chain.visible = !chain.visible;
                *redraw = true;
            }
        }

        ui.add_space(COL_SPACING);

        ui.label("Select residues from:");

        for (i, chain) in mol.chains.iter().enumerate() {
            let mut color = Color32::GRAY;
            if let Some(i_sel) = state.ui.chain_to_pick_res {
                if i == i_sel {
                    color = COLOR_ACTIVE
                }
            }
            if ui
                .button(RichText::new(chain.id.clone()).color(color))
                .clicked()
            {
                // Toggle behavior.
                if let Some(sel_i) = state.ui.chain_to_pick_res {
                    if i == sel_i {
                        state.ui.chain_to_pick_res = None;
                    } else {
                        state.ui.chain_to_pick_res = Some(i);
                    }
                } else {
                    state.ui.chain_to_pick_res = Some(i);
                }
                state.volatile.ui_height = ui.ctx().used_size().y;
            }
        }

        if state.ui.chain_to_pick_res.is_some() {
            if ui.button("(None)").clicked() {
                state.ui.chain_to_pick_res = None;
                state.volatile.ui_height = ui.ctx().used_size().y;
            }
        }
    });
}

// todo: Update params A/R
fn draw_cli(
    state: &mut State,
    scene: &mut Scene,
    engine_updates: &mut EngineUpdates,
    redraw_mol: &mut bool,
    reset_cam: &mut bool,
    ui: &mut Ui,
) {
    ui.horizontal_wrapped(|ui| {
        ui.label("Out: ");
        let color = if state.ui.cmd_line_out_is_err {
            COLOR_OUT_ERROR
        } else {
            COLOR_OUT_NORMAL
        };
        ui.label(RichText::new(&state.ui.cmd_line_output).color(color));
    });

    ui.horizontal(|ui| {
        ui.label("In: ");
        let edit_resp = ui.add(
            TextEdit::singleline(&mut state.ui.cmd_line_input)
                .desired_width(200.)
                // Prevent losing focus on Tab;
                // .cursor_at_end(true)
                .lock_focus(true),
        );

        if edit_resp.changed() {
            // todo: Validate input and color-code?
        }

        ui.add_space(COL_SPACING / 2.);

        let button_clicked = ui.button(RichText::new("Submit")).clicked();
        // This  behavior of lost and has are due to the default EGUI beavhior of those keys.
        // We can use the `lock_focus(true)` method to prevent these, but we generally like them.
        let enter_pressed = edit_resp.lost_focus() && ui.input(|i| i.key_pressed(Key::Enter));
        let tab_pressed = edit_resp.has_focus() && ui.input(|i| i.key_pressed(Key::Tab));
        let up_pressed = edit_resp.has_focus() && ui.input(|i| i.key_pressed(Key::ArrowUp));
        let dn_pressed = edit_resp.has_focus() && ui.input(|i| i.key_pressed(Key::ArrowDown));

        if tab_pressed && !state.ui.cmd_line_input.is_empty() {
            autocomplete_cli(&mut state.ui.cmd_line_input);

            // edit_resp.surrender_focus();
            // state.ui.cmd_line_input.push(' ');
            // state.ui.cmd_line_input.pop();
            // edit_resp.request_focus();
        }

        if up_pressed {
            if state.volatile.cli_input_selected != 0 {
                state.volatile.cli_input_selected -= 1;
            }
            if state.volatile.cli_input_history.len() > state.volatile.cli_input_selected {
                state.ui.cmd_line_input =
                    state.volatile.cli_input_history[state.volatile.cli_input_selected].clone();
            }
        }

        if dn_pressed {
            if state.volatile.cli_input_selected < state.volatile.cli_input_history.len() - 1 {
                state.volatile.cli_input_selected += 1;
            }
            if state.volatile.cli_input_history.len() > state.volatile.cli_input_selected {
                state.ui.cmd_line_input =
                    state.volatile.cli_input_history[state.volatile.cli_input_selected].clone();
            }
        }

        if (button_clicked || enter_pressed) && state.ui.cmd_line_input.len() >= 2 {
            // todo: Error color
            state.ui.cmd_line_output =
                match cli::handle_cmd(state, scene, engine_updates, redraw_mol, reset_cam) {
                    Ok(out) => {
                        state.ui.cmd_line_out_is_err = false;
                        out
                    }
                    Err(e) => {
                        eprintln!("Error processing command");
                        state.ui.cmd_line_out_is_err = true;
                        e.to_string()
                    }
                };

            state.ui.cmd_line_input = String::new();
            // Compensates for the default lose focus behavior; we still want the cursor to remain here.
            edit_resp.request_focus();
        }

        ui.add_space(COL_SPACING);
        residue_search(state, scene, redraw_mol, ui);
    });
}

fn docking(
    state: &mut State,
    scene: &mut Scene,
    redraw_lig: &mut bool,
    engine_updates: &mut EngineUpdates,
    ui: &mut Ui,
) {
    // let (Some(mol), Some(lig)) = (&state.molecule, &mut state.ligand) else {
    // // let Some(mol) = &state.molecule else {
    //     return;
    // };

    if state.molecule.is_none() || state.ligand.is_none() {
        return;
    }

    let mut docking_posit_update = None;

    ui.horizontal(|ui| {
        let mol = state.molecule.as_ref().unwrap();
        let lig = state.ligand.as_mut().unwrap();

        if ui.button("Find sites").clicked() {
            let sites = find_docking_sites(mol);
            for site in sites {
                println!("Docking site: {:?}", site);
            }
        }

        if ui.button("Dock").clicked() {
            // todo: Ideally move the camera to the docking site prior to docking. You could do this
            // todo by deferring the docking below to the next frame.

            let (pose, binding_energy) = find_optimal_pose(
                &state.dev,
                state.volatile.docking_setup.as_ref().unwrap(),
                lig,
            );

            lig.pose = pose;

            lig.position_atoms(None);

            {
                lig.position_atoms(None);

                lig.position_atoms(None);
                let lig_pos: Vec3 = lig.atom_posits[lig.anchor_atom].into();
                let ctr: Vec3 = mol.center.into();

                cam_look_at_outside(&mut scene.camera, lig_pos, ctr);

                engine_updates.camera = true;
                state.ui.cam_snapshot = None;
            }

            // Allow the user to select the autodock executable.
            // if state.to_save.autodock_vina_path.is_none() {
            //     state.volatile.autodock_path_dialog.pick_file();
            // }
            // dock_with_vina(mol, ligand, &state.to_save.autodock_vina_path);
            *redraw_lig = true;
        }

        if ui.button("Docking energy").clicked() {
            let poses = vec![lig.pose.clone()];
            let mut lig_posits = Vec::with_capacity(poses.len());
            // let mut partial_charges_lig = Vec::with_capacity(poses.len());

            for pose in poses {
                lig.position_atoms(Some(&pose));

                let posits_this_pose: Vec<_> =
                    lig.atom_posits.iter().map(|p| (*p).into()).collect();

                // partial_charges_lig.push(create_partial_charges(
                //     &ligand.molecule.atoms,
                //     Some(&posits_this_pose),
                // ));
                lig_posits.push(posits_this_pose);
            }

            state.ui.binding_energy_disp = calc_binding_energy(
                state.volatile.docking_setup.as_ref().unwrap(),
                lig,
                &lig_posits[0],
            );
        }

        ui.add_space(COL_SPACING);

        // todo: Put back A/r.
        // if ui.button("Site sfc").clicked() {
        //     // let (mesh, edges) = find_docking_site_surface(mol, &ligand.docking_site);
        //
        //     // scene.meshes[MESH_DOCKING_SURFACE] = mesh;
        //
        //     // todo: You must remove prev entities of it too! Do you need an entity ID for this? Likely.
        //     // todo: Move to the draw module A/R.
        //     let mut entity = Entity::new(
        //         MESH_DOCKING_SURFACE,
        //         Vec3::new_zero(),
        //         Quaternion::new_identity(),
        //         1.,
        //         COLOR_DOCKING_SITE_MESH,
        //         0.5,
        //     );
        //     entity.opacity = 0.8;
        //     entity.class = EntityType::DockingSite as u32;
        //
        //     scene.entities.push(entity);
        //
        //     engine_updates.meshes = true;
        //     engine_updates.entities = true;
        // }

        ui.add_space(COL_SPACING);

        // todo: Put back A/R
        let mut docking_init_changed = false;
        if false {
            ui.label("Docking site setup:");
            ui.label("Center:");

            if ui
                .add(TextEdit::singleline(&mut state.ui.docking_site_x).desired_width(30.))
                .changed()
            {
                if let Ok(v) = state.ui.docking_site_x.parse::<f64>() {
                    lig.docking_site.site_center.x = v;
                    docking_init_changed = true;
                }
            }
            if ui
                .add(TextEdit::singleline(&mut state.ui.docking_site_y).desired_width(30.))
                .changed()
            {
                if let Ok(v) = state.ui.docking_site_y.parse::<f64>() {
                    lig.docking_site.site_center.y = v;
                    docking_init_changed = true;
                }
            }
            if ui
                .add(TextEdit::singleline(&mut state.ui.docking_site_z).desired_width(30.))
                .changed()
            {
                if let Ok(v) = state.ui.docking_site_z.parse::<f64>() {
                    lig.docking_site.site_center.z = v;
                    docking_init_changed = true;
                }
            }

            // todo: Consider a slider.
            ui.label("Size:");
            if ui
                .add(TextEdit::singleline(&mut state.ui.docking_site_size).desired_width(30.))
                .changed()
            {
                if let Ok(v) = state.ui.docking_site_size.parse::<f64>() {
                    lig.docking_site.site_radius = v;
                    docking_init_changed = true;
                }
            }
        }

        if let Some(mol) = &state.molecule {
            for res in &mol.het_residues {
                // Note: This is crude.
                if (res.atoms.len() - lig.molecule.atoms.len()) < 5 {
                    // todo: Don't list multiple; pick teh closest, at least in len.
                    let name = match &res.res_type {
                        ResidueType::Other(name) => name,
                        _ => "hetero residue",
                    };
                    ui.add_space(COL_SPACING / 2.);

                    if ui
                        .button(RichText::new(format!("Move lig to {name}")).color(COLOR_HIGHLIGHT))
                        .on_hover_text("Move the ligand to be colocated with this residue. this is intended to \
                        be used to synchronize the ligand with a pre-positioned hetero residue in the protein file, e.g. \
                        prior to docking. In addition to moving \
                        its center, this attempts to align each atom with its equivalent on the residue.")
                        .clicked()
                    {
                        let docking_center = move_lig_to_res(lig, mol, res);
                        state.mol_dynamics = None;

                        docking_posit_update = Some(docking_center);
                        docking_init_changed = true;

                        move_cam_to_lig(
                            &mut state.ui,
                            scene,
                            lig,
                            mol.center,
                            engine_updates,
                        )
                    }
                }
            }
        }

        if !matches!(
            state.ui.selection,
            Selection::None | Selection::AtomLigand(_)
        ) {
            if ui
                .button(RichText::new("Move lig to sel").color(COLOR_HIGHLIGHT))
                .on_hover_text("Re-position the ligand to be colacated with the selected atom or residue.")
                .clicked()
            {
                let atom_sel = mol.get_sel_atom(&state.ui.selection);
                state.mol_dynamics = None;

                if let Some(atom) = atom_sel {
                    lig.pose.conformation_type = ConformationType::AssignedTorsions {
                        torsions: Vec::new(),
                    };

                    docking_posit_update = Some(atom.posit);
                    docking_init_changed = true;

                    move_cam_to_lig(
                        &mut state.ui,
                        scene,
                        lig,
                        mol.center,
                        engine_updates,
                    )
                }
            }
        }

        if ui
            .button(RichText::new("Reset lig posit").color(COLOR_HIGHLIGHT))
            .on_hover_text("Move the ligand to its absolute coordinates, e.g. as defined in \
                    its source Mol2 or SDF file.")
            .clicked()
        {
            lig.reset_posits();
            state.mol_dynamics = None;

            if !lig.atom_posits.is_empty() {
                docking_posit_update = Some(lig.atom_posits[0].into());
                docking_init_changed = true;
            }

            move_cam_to_lig(
                &mut state.ui,
                scene,
                lig,
                mol.center,
                engine_updates,
            )
        }

        if docking_init_changed {
            *redraw_lig = true;
            set_docking_light(scene, Some(&lig.docking_site));
            engine_updates.lighting = true;
        }
    });

    if let Some(posit) = docking_posit_update {
        // state.update_docking_site(posit);
        state.update_save_prefs(false);
    }
}

fn residue_search(state: &mut State, scene: &mut Scene, redraw: &mut bool, ui: &mut Ui) {
    let (btn_text_p, btn_text_n, search_text) = match state.ui.view_sel_level {
        ViewSelLevel::Atom => ("Prev atom", "Next atom", "Find atom:"),
        ViewSelLevel::Residue => ("Prev AA", "Next AA", "Find res:"),
    };

    ui.label(search_text);
    if ui
        .add(TextEdit::singleline(&mut state.ui.atom_res_search).desired_width(60.))
        .changed()
    {
        select_from_search(state);
        *redraw = true;
    }

    if state.molecule.is_some() {
        if ui
            .button(btn_text_p)
            .on_hover_text("Hotkey: Left arrow")
            .clicked()
        {
            cycle_selected(state, scene, true);
            *redraw = true;
        }
        // todo: DRY

        if ui
            .button(btn_text_n)
            .on_hover_text("Hotkey: Right arrow")
            .clicked()
        {
            cycle_selected(state, scene, false);
            *redraw = true;
        }

        ui.add_space(COL_SPACING * 2.);

        let dock_tools_text = if state.ui.show_docking_tools {
            "Hide docking tools"
        } else {
            "Show docking tools (Broken/WIP)"
        };

        if ui.button(RichText::new(dock_tools_text)).clicked() {
            state.ui.show_docking_tools = !state.ui.show_docking_tools;
        }

        ui.add_space(COL_SPACING / 2.);

        let dock_seq_text = if state.ui.show_aa_seq {
            "Hide seq"
        } else {
            "Show seq"
        };

        if ui.button(RichText::new(dock_seq_text)).clicked() {
            state.ui.show_aa_seq = !state.ui.show_aa_seq;
        }
    }
}

fn add_aa_seq(seq_text: &str, ui: &mut Ui) {
    ui.horizontal_wrapped(|ui| {
        ui.label(RichText::new(seq_text).color(Color32::LIGHT_BLUE));
    });
}

fn selection_section(
    state: &mut State,
    scene: &mut Scene,
    redraw: &mut bool,
    engine_updates: &mut EngineUpdates,
    ui: &mut Ui,
) {
    // todo: DRY with view.
    ui.horizontal_wrapped(|ui| {
        let help_text = "Hotkeys: square brackets [ ] to cycle";
        ui.label("View/Select:").on_hover_text(help_text);
        let prev_view = state.ui.view_sel_level;

        // Ideally hover text here too, but I'm not sure how.
        ComboBox::from_id_salt(1)
            .width(80.)
            .selected_text(state.ui.view_sel_level.to_string())
            .show_ui(ui, |ui| {
                for view in &[ViewSelLevel::Atom, ViewSelLevel::Residue] {
                    ui.selectable_value(&mut state.ui.view_sel_level, *view, view.to_string());
                }
            }).response.on_hover_text(help_text);

        if state.ui.view_sel_level != prev_view {
            *redraw = true;
            // If we change from atom to res, select the prev-selected atom's res. If vice-versa,
            // select that residue's Cα.
            // state.ui.selection = Selection::None;
            if let Some(mol) = &state.molecule {
                match state.ui.view_sel_level {
                    ViewSelLevel::Residue => {
                        state.ui.selection = match state.ui.selection {
                            Selection::Atom(i) => {
                                Selection::Residue(mol.atoms[i].residue.unwrap_or_default())
                            }
                            _ => Selection::None,
                        };
                    }
                    ViewSelLevel::Atom => {
                        state.ui.selection = match state.ui.selection {
                            // It seems [0] is often N, and [1] is Cα
                            Selection::Residue(i) => {
                                if mol.residues[i].atoms.len() <= 2 {
                                    Selection::Atom(mol.residues[i].atoms[1])
                                } else {
                                    Selection::None
                                }
                            }

                            _ => Selection::None,
                        };
                    }
                }
            }
        }

        // Buttons to alter the color profile, e.g. for res position, or partial charge.
        ui.add_space(COL_SPACING / 2.);
        match state.ui.view_sel_level {
            ViewSelLevel::Atom => {
                let color = if state.ui.atom_color_by_charge {
                    COLOR_ACTIVE
                } else {
                    COLOR_INACTIVE
                };

                if ui
                    .button(RichText::new("Color by q").color(color))
                    .on_hover_text("Color the atom by partial charge, instead of element-specific colors")
                    .clicked()
                {
                    state.ui.atom_color_by_charge = !state.ui.atom_color_by_charge;
                    state.ui.view_sel_level = ViewSelLevel::Atom;
                    *redraw = true;
                }
            }
            ViewSelLevel::Residue => {
                let color = if state.ui.res_color_by_index {
                    COLOR_ACTIVE
                } else {
                    COLOR_INACTIVE
                };

                if ui
                    .button(RichText::new("Color by res #").color(color))
                    .on_hover_text("Color the atom by its position in the primary sequence, instead of residue (e.g. AA) -specific colors")
                    .clicked()
                {
                    state.ui.res_color_by_index = !state.ui.res_color_by_index;
                    state.ui.view_sel_level = ViewSelLevel::Residue;
                    *redraw = true;
                }
            }
        }

        ui.add_space(COL_SPACING);

        let help = "Hide all atoms not near the selection";
        ui.label("Nearby sel only:").on_hover_text(help);
        if ui.checkbox(&mut state.ui.show_near_sel_only, "")
            .on_hover_text(help)
            .changed() {
            *redraw = true;

            // todo: For now, only allow one of near sel/lig
            if state.ui.show_near_sel_only {
                state.ui.show_near_lig_only = false
            }
        }

        if state.ligand.is_some() {
            let help = "Hide all atoms not near the ligand";
            ui.label("Nearby lig only:").on_hover_text(help);
            if ui.checkbox(&mut state.ui.show_near_lig_only, "")
                .on_hover_text(help)
                .changed() {
                *redraw = true;

                // todo: For now, only allow one of near sel/lig
                if state.ui.show_near_lig_only {
                    state.ui.show_near_sel_only = false
                }
            }
        }

        if state.ui.show_near_sel_only || state.ui.show_near_lig_only {
            ui.label("Dist:");
            let dist_prev = state.ui.nearby_dist_thresh;
            ui.spacing_mut().slider_width = 160.;

            ui.add(Slider::new(
                &mut state.ui.nearby_dist_thresh,
                NEARBY_THRESH_MIN..=NEARBY_THRESH_MAX,
            ));

            if state.ui.nearby_dist_thresh != dist_prev {
                *redraw = true;
            }
        }

        if let Some(mol) = &state.molecule {
            ui.add_space(COL_SPACING);
            misc::selected_data(mol, &state.ligand, &state.ui.selection, ui);
        }
    });
}

fn mol_descrip(mol: &MoleculePeptide, ui: &mut Ui) {
    ui.heading(RichText::new(mol.ident.clone()).color(Color32::GOLD));

    ui.label(format!("{} atoms", mol.atoms.len()));

    if let Some(method) = mol.experimental_method {
        ui.label(method.to_str_short());
    }

    if let Some(metadata) = &mol.metadata {
        // Limit size to prevent UI problems.
        let mut title_abbrev: String = metadata
            .prim_cit_title
            .chars()
            .take(MAX_TITLE_LEN)
            .collect();

        if title_abbrev.len() != metadata.prim_cit_title.len() {
            title_abbrev += "...";

            // Allow hovering to see the full title.
            ui.label(RichText::new(title_abbrev).color(Color32::WHITE).size(12.))
                .on_hover_text(&metadata.prim_cit_title);
        } else {
            ui.label(RichText::new(title_abbrev).color(Color32::WHITE).size(12.));
        }
    }

    if mol.ident.len() <= 5 {
        // todo: You likely need a better approach.
        if ui
            .button("View on RCSB")
            .on_hover_text("Open a web browser to the RCSB PDB page for this molecule.")
            .clicked()
        {
            rcsb::open_overview(&mol.ident);
        }
    }

    if let Some(id) = &mol.drugbank_id {
        if ui.button("View on Drugbank").clicked() {
            drugbank::open_overview(id);
        }
    }

    if let Some(id) = mol.pubchem_cid {
        if ui.button("View on PubChem").clicked() {
            pubchem::open_overview(id);
        }
    }
}

fn view_settings(
    state: &mut State,
    scene: &mut Scene,
    engine_updates: &mut EngineUpdates,
    redraw: &mut bool,
    ui: &mut Ui,
) {
    section_box().show(ui, |ui| {
        ui.horizontal(|ui| {
            ui.label("View:");
            let prev_view = state.ui.mol_view;
            ComboBox::from_id_salt(0)
                .width(80.)
                .selected_text(state.ui.mol_view.to_string())
                .show_ui(ui, |ui| {
                    for view in &[
                        MoleculeView::Backbone,
                        MoleculeView::Sticks,
                        MoleculeView::BallAndStick,
                        // MoleculeView::Cartoon,
                        MoleculeView::SpaceFill,
                        MoleculeView::Surface,
                        MoleculeView::Dots,
                    ] {
                        ui.selectable_value(&mut state.ui.mol_view, *view, view.to_string());
                    }
                });

            if state.ui.mol_view != prev_view {
                *redraw = true;
            }

            ui.add_space(COL_SPACING);

            ui.label("Vis:");

            misc::vis_check(
                &mut state.ui.visibility.hide_non_hetero,
                "Peptide",
                ui,
                redraw,
            );
            misc::vis_check(&mut state.ui.visibility.hide_hetero, "Hetero", ui, redraw);

            ui.add_space(COL_SPACING / 2.);

            if !state.ui.visibility.hide_non_hetero {
                // Subset of peptide.
                misc::vis_check(
                    &mut state.ui.visibility.hide_sidechains,
                    "Sidechains",
                    ui,
                    redraw,
                );
            }

            misc::vis_check(&mut state.ui.visibility.hide_hydrogen, "H", ui, redraw);

            // We allow toggling water now regardless of hide hetero, as it's part of our MD sim.
            // if !state.ui.visibility.hide_hetero {
            // Subset of hetero.
            let water_prev = state.ui.visibility.hide_water;
            misc::vis_check(&mut state.ui.visibility.hide_water, "Water", ui, redraw);
            // }

            if let Some(md) = &state.mol_dynamics {
                if state.ui.visibility.hide_water != water_prev {
                    let snap = &md.snapshots[0];

                    draw_water(
                        scene,
                        &snap.water_o_posits,
                        &snap.water_h0_posits,
                        &snap.water_h1_posits,
                        state.ui.visibility.hide_water,
                    );
                }
            }

            if state.ligand.is_some() {
                let color = misc::active_color(!state.ui.visibility.hide_ligand);
                if ui.button(RichText::new("Lig").color(color)).clicked() {
                    state.ui.visibility.hide_ligand = !state.ui.visibility.hide_ligand;

                    if state.ui.visibility.hide_ligand {
                        scene.entities.retain(|ent| {
                            ent.class != EntityType::Ligand as u32
                                && ent.class != EntityType::DockingSite as u32
                        });
                    } else {
                        draw_ligand(state, scene);
                    }

                    engine_updates.entities = true;
                    engine_updates.lighting = true; // docking light.
                }
            }

            misc::vis_check(&mut state.ui.visibility.hide_h_bonds, "H bonds", ui, redraw);
            // vis_check(&mut state.ui.visibility.dim_peptide, "Dim peptide", ui, redraw);

            if state.ligand.is_some() {
                ui.add_space(COL_SPACING / 2.);
                // Not using `vis_check` for this because its semantics are inverted.
                let color = misc::active_color(state.ui.visibility.dim_peptide);
                if ui
                    .button(RichText::new("Dim peptide").color(color))
                    .clicked()
                {
                    state.ui.visibility.dim_peptide = !state.ui.visibility.dim_peptide;
                    *redraw = true;
                }
            }

            if let Some(mol) = &state.molecule {
                if let Some(dens) = &mol.elec_density {
                    let mut redraw_dens = false;
                    misc::vis_check(
                        &mut state.ui.visibility.hide_density_point_cloud,
                        "Density",
                        ui,
                        &mut redraw_dens,
                    );

                    if redraw_dens {
                        if state.ui.visibility.hide_density_point_cloud {
                            scene
                                .entities
                                .retain(|ent| ent.class != EntityType::DensityPoint as u32);
                        } else {
                            draw_density_point_cloud(&mut scene.entities, dens);
                        }
                        engine_updates.entities = true;
                    }

                    let mut redraw_dens_surface = false;
                    misc::vis_check(
                        &mut state.ui.visibility.hide_density_surface,
                        "Density sfc",
                        ui,
                        &mut redraw_dens_surface,
                    );

                    if !state.ui.visibility.hide_density_surface {
                        let iso_prev = state.ui.density_iso_level;

                        ui.spacing_mut().slider_width = 300.;
                        ui.add(Slider::new(
                            &mut state.ui.density_iso_level,
                            DENS_ISO_MIN..=DENS_ISO_MAX,
                        ))
                        .on_hover_text("The density value at which to draw the ISO surface");
                        if state.ui.density_iso_level != iso_prev {
                            state.volatile.flags.make_density_iso_mesh = true;
                        }
                    }

                    // todo
                    if redraw_dens_surface {
                        if state.ui.visibility.hide_density_surface {
                            let _ = &mut scene
                                .entities
                                .retain(|ent| ent.class != EntityType::DensitySurface as u32);
                        } else {
                            draw_density_surface(&mut scene.entities);
                        }
                        engine_updates.entities = true;
                        redraw_dens_surface = false;
                    }
                }
            }
        });
    });
}

fn settings(state: &mut State, scene: &mut Scene, ui: &mut Ui) {
    let popup_id = ui.make_persistent_id("settings_popup");
    Popup::new(
        popup_id,
        ui.ctx().clone(),
        PopupAnchor::Position(Pos2::new(60., 60.)),
        ui.layer_id(),
    )
    .align(RectAlign::TOP)
    .open(true)
    .gap(4.0)
    .show(|ui| {
        ui.horizontal(|ui| {
            ui.heading("Settings");
            ui.add_space(COL_SPACING);
            // todo: Make this consistent with your other controls.
            ui.label("MSAA (Restart the program to take effect):");

            let msaa_prev = state.to_save.msaa;
            ComboBox::from_id_salt(10)
                .width(40.)
                .selected_text(state.to_save.msaa.to_str())
                .show_ui(ui, |ui| {
                    ui.selectable_value(
                        &mut state.to_save.msaa,
                        MsaaSetting::None,
                        MsaaSetting::None.to_str(),
                    );
                    ui.selectable_value(
                        &mut state.to_save.msaa,
                        MsaaSetting::Four,
                        MsaaSetting::Four.to_str(),
                    );
                });

            if state.to_save.msaa != msaa_prev {
                state.update_save_prefs(false);
            }

            ui.add_space(COL_SPACING);
            ui.label("Movement speed:");
            if ui
                .add(TextEdit::singleline(&mut state.ui.movement_speed_input).desired_width(32.))
                .changed()
            {
                if let Ok(v) = &mut state.ui.movement_speed_input.parse::<u8>() {
                    state.to_save.movement_speed = *v;
                    scene.input_settings.move_sens = *v as f32;

                    state.update_save_prefs(false);
                } else {
                    // reset
                    state.ui.movement_speed_input = state.to_save.movement_speed.to_string();
                }
            }

            ui.add_space(COL_SPACING / 2.);
            ui.label("Rotation sensitivity:");
            if ui
                .add(TextEdit::singleline(&mut state.ui.rotation_sens_input).desired_width(32.))
                .changed()
            {
                if let Ok(v) = &mut state.ui.rotation_sens_input.parse::<u8>() {
                    state.to_save.rotation_sens = *v;
                    scene.input_settings.rotate_sens = *v as f32 / 100.;

                    state.update_save_prefs(false);
                } else {
                    // reset
                    state.ui.rotation_sens_input = state.to_save.rotation_sens.to_string();
                }
            }

            ui.add_space(COL_SPACING / 2.);
            if ui.button("Reset sensitivities").clicked() {
                state.to_save.movement_speed = MOVEMENT_SENS as u8;
                state.ui.movement_speed_input = state.to_save.movement_speed.to_string();
                scene.input_settings.move_sens = MOVEMENT_SENS;

                state.to_save.rotation_sens = (ROTATE_SENS * 100.) as u8;
                state.ui.rotation_sens_input = state.to_save.rotation_sens.to_string();
                scene.input_settings.rotate_sens = ROTATE_SENS;

                state.update_save_prefs(false);
            }
        });

        ui.add_space(ROW_SPACING);

        if ui
            .button(RichText::new("Close").color(Color32::LIGHT_RED))
            .clicked()
        {
            state.ui.popup.show_settings = false;
        }
    });
}

/// This function draws the (immediate-mode) GUI.
/// [UI items](https://docs.rs/egui/latest/egui/struct.Ui.html)
pub fn ui_handler(state: &mut State, ctx: &Context, scene: &mut Scene) -> EngineUpdates {
    let mut engine_updates = EngineUpdates::default();

    // Checks each frame; takes action based on time since last save.
    check_prefs_save(state);

    // todo: Trying to set popup color; Not working
    // let mut style = (*ctx.style()).clone();
    // style.visuals.widgets.noninteractive.bg_fill = COLOR_POPUP;
    // ctx.set_style(style);

    // return  engine_updates;
    let mut redraw_mol = false;
    let mut redraw_lig = false;
    let mut reset_cam = false;

    // For getting DT for certain buttons when held. Does not seem to be the same as the 3D render DT.
    let start = Instant::now();

    TopBottomPanel::top("0").show(ctx, |ui| {
        ui.spacing_mut().slider_width = 120.;

        handle_input(
            state,
            ui,
            &mut redraw_mol,
            &mut reset_cam,
            &mut engine_updates,
        );

        if state.ui.popup.show_settings {
            settings(state, scene, ui);
        }

        ui.horizontal(|ui| {
            let color_settings = if state.ui.popup.show_settings {
                Color32::LIGHT_RED
            } else {
                Color32::GRAY
            };
            if ui
                .button(RichText::new("⚙").color(color_settings))
                .clicked()
            {
                state.ui.popup.show_settings = !state.ui.popup.show_settings;
            }

            let metadata_loaded = false; // avoids borrow error.
            if let Some(mol) = &mut state.molecule {
                mol_descrip(mol, ui);

                if ui.button("Close").clicked() {
                    close_mol(state, scene, &mut engine_updates);
                }
                ui.add_space(COL_SPACING);
            }

            let color_open_tools = if state.molecule.is_none() {
                Color32::GOLD
            } else {
                COLOR_INACTIVE
            };
            if ui
                .button(RichText::new("Open").color(color_open_tools))
                .clicked()
            {
                state.volatile.dialogs.load.pick_file();
            }

            let mut dm_loaded = None; // avoids a double-borrow error.
            if let Some(mol) = &mut state.molecule {
                let color = if state.to_save.last_opened.is_none() {
                    COLOR_ATTENTION
                } else {
                    Color32::GRAY
                };

                if ui.button(RichText::new("Save").color(color)).clicked() {
                    let extension = "cif";

                    let filename = {
                        let name = if mol.ident.is_empty() {
                            "molecule".to_string()
                        } else {
                            mol.ident.clone()
                        };
                        format!("{name}.{extension}")
                    };

                    state.volatile.dialogs.save.config_mut().default_file_name =
                        filename.to_string();
                    state.volatile.dialogs.save.save_file();
                }

                // todo: Move these A/R. LIkely in a sub menu.
                if let Some(files_avail) = &mol.rcsb_files_avail {
                    // if files_avail.structure_factors {
                    //     if ui
                    //         .button(RichText::new("SF").color(COLOR_HIGHLIGHT))
                    //         .clicked()
                    //     {
                    //         match rcsb::load_structure_factors_cif(&mol.ident) {
                    //             Ok(data) => {
                    //                 // println!("SF data: {:?}", data);
                    //             }
                    //             Err(_) => {
                    //                 let msg = format!(
                    //                     "Error loading RCSB structure factors for {:?}",
                    //                     &mol.ident
                    //                 );
                    //
                    //                 handle_err(&mut state.ui, msg);
                    //             }
                    //         }
                    //     }
                    // }
                    if files_avail.validation_2fo_fc {
                        if ui
                            .button(RichText::new("Fetch elec ρ").color(COLOR_HIGHLIGHT))
                            .on_hover_text("Load 2fo-fc electron density data from RCSB PDB. Convert to CCP4 map format and display.")
                            .clicked()
                        {
                            // todo: For now, we rely on Gemmi being available on the Path.
                            // todo: We will eventually get our own reflections loader working.

                            match density_from_2fo_fc_rcsb_gemmi(&mol.ident, gemmi_path()) {
                                Ok(dm) => {
                                    dm_loaded = Some(dm);
                                    handle_success(&mut state.ui, "Loaded density data from RSCB".to_owned());
                                }
                                Err(e) => {
                                    let msg = format!(
                                        "Error loading or processing RCSB 2fo-fc map for {:?}: {e:?}",
                                        &mol.ident
                                    );
                                    handle_err(&mut state.ui, msg);
                                }
                            }
                        }
                    }
                    // todo: Add these if you end up with a way to use them. We currently use 2fo-fc only.
                    // if files_avail.validation_fo_fc {
                    //     if ui
                    //         .button(RichText::new("fo-fc").color(COLOR_HIGHLIGHT))
                    //         .clicked()
                    //     {
                    //         match rcsb::load_validation_fo_fc_cif(&mol.ident) {
                    //             Ok(data) => {
                    //                 // println!("SF data: {:?}", data);
                    //             }
                    //             Err(_) => {
                    //                 let msg = format!(
                    //                     "Error loading RCSB fo-fc map for {:?}",
                    //                     &mol.ident
                    //                 );
                    //                 handle_err(&mut state.ui, msg);
                    //             }
                    //         }
                    //     }
                    // }
                    //
                    // if files_avail.validation {
                    //     if ui
                    //         .button(RichText::new("Val").color(COLOR_HIGHLIGHT))
                    //         .clicked()
                    //     {
                    //         match rcsb::load_validation_cif(&mol.ident) {
                    //             Ok(data) => {
                    //                 // println!("VAL DATA: {:?}", data);
                    //             }
                    //             Err(_) => {
                    //                 let msg = format!(
                    //                     "Error loading RCSB validation for {:?}",
                    //                     &mol.ident
                    //                 );
                    //                 handle_err(&mut state.ui, msg);
                    //             }
                    //         }
                    //     }
                    // }

                    if files_avail.map {
                        if ui
                            .button(RichText::new("Map").color(COLOR_HIGHLIGHT))
                            .clicked()
                        {
                            match rcsb::load_map(&mol.ident) {
                                Ok(data) => {
                                    let mut cursor = Cursor::new(data);
                                    match DensityMap::new(&mut cursor) {
                                        Ok(dm) => {
                                            dm_loaded = Some(dm);
                                            println!("Succsesfully loaded Map rom RSCB.");
                                        }
                                        Err(_) => {
                                            let msg = format!(
                                                "Error loading RCSB Map for {:?}",
                                                &mol.ident
                                            );
                                            handle_err(&mut state.ui, msg);
                                        }
                                    }
                                }
                                Err(_) => {
                                    let msg =
                                        format!("Error loading RCSB Map for {:?}", &mol.ident);
                                    handle_err(&mut state.ui, msg);
                                }
                            }
                        }
                    }
                }
            }

            if let Some(dm) = dm_loaded {
                state.load_density(dm);
            }

            if let Some(lig) = &state.ligand {
                // Highlight the button if we haven't saved this to file, e.g. if opened from online.
                let color = if state.to_save.last_ligand_opened.is_none() {
                    COLOR_ATTENTION
                } else {
                    Color32::GRAY
                };
                if ui.button(RichText::new("Save lig").color(color)).clicked() {
                    let extension = "mol2"; // The default; more robust than SDF.

                    let filename = {
                        let name = if lig.molecule.ident.is_empty() {
                            "molecule".to_string()
                        } else {
                            lig.molecule.ident.clone()
                        };
                        format!("{name}.{extension}")
                    };

                    state.volatile.dialogs.save.config_mut().default_file_name =
                        filename.to_string();

                    state.volatile.dialogs.save.save_file();
                }
            }

            if metadata_loaded {
                state.update_save_prefs(false);
            }

            ui.add_space(COL_SPACING);

            let query_help = "From RCSB PDB, PubChem, DrugBank, or Amber Geostd";
            ui.label(RichText::new("Query databases (ident):").color(color_open_tools))
                .on_hover_text(query_help);

            let edit_resp = ui
                .add(TextEdit::singleline(&mut state.ui.db_input).desired_width(40.))
                .on_hover_text(query_help);

            if state.ui.db_input.len() >= 4 {
                let enter_pressed =
                    edit_resp.lost_focus() && ui.input(|i| i.key_pressed(Key::Enter));
                let button_clicked = ui.button("Download from RCSB").clicked();

                // if response.lost_focus() && (button_clicked || enter_pressed)
                if (button_clicked || enter_pressed) && state.ui.db_input.trim().len() == 4 {
                    let ident = state.ui.db_input.clone().trim().to_owned();

                    load_atom_coords_rcsb(
                        &ident,
                        state,
                        scene,
                        &mut engine_updates,
                        &mut redraw_mol,
                        &mut reset_cam,
                    );

                    state.ui.db_input = String::new();
                }
            }
            if state.ui.db_input.len() == 3 {
                let enter_pressed =
                    edit_resp.lost_focus() && ui.input(|i| i.key_pressed(Key::Enter));
                let button_clicked = ui.button("Download Amber Geostd").clicked();

                if button_clicked || enter_pressed {
                    let db_input = &state.ui.db_input.clone(); // Avoids a double borrow.
                    state.load_geostd_mol_data(&db_input, true, true, &mut redraw_lig);

                    state.ui.db_input = String::new();
                }
            }

            if state.ui.db_input.len() >= 4 {
                if state.ui.db_input.to_uppercase().starts_with("DB") {
                    if ui.button("Download from DrugBank").clicked() {
                        match load_sdf_drugbank(&state.ui.db_input) {
                            // todo: Load as ligand for now.
                            Ok(mol) => {
                                state.ligand =
                                    Some(Ligand::new(mol, &state.ff_params.lig_specific));
                                state.mol_dynamics = None;
                                state.update_from_prefs();

                                redraw_mol = true;
                                reset_cam = true;

                                state.ui.db_input = String::new();
                            }
                            Err(_e) => {
                                let msg = "Error loading SDF file".to_owned();
                                handle_err(&mut state.ui, msg);
                            }
                        }
                    }
                }

                if ui.button("Download from PubChem").clicked() {
                    match load_sdf_pubchem(&state.ui.db_input) {
                        // todo: Load as ligand for now.
                        Ok(mol) => {
                            state.ligand = Some(Ligand::new(mol, &state.ff_params.lig_specific));
                            state.mol_dynamics = None;
                            state.update_from_prefs();

                            redraw_mol = true;
                            reset_cam = true;

                            state.ui.db_input = String::new();
                        }
                        Err(_e) => {
                            let msg = "Error loading SDF file".to_owned();
                            handle_err(&mut state.ui, msg);
                        }
                    }
                }
            }

            if state.molecule.is_none() && state.ligand.is_none() {
                ui.add_space(COL_SPACING / 2.);
                if ui
                    .button(RichText::new("I'm feeling lucky 🍀").color(color_open_tools))
                    .on_hover_text("Open a random recently-uploaded protein from RCSB PDB.")
                    .clicked()
                {
                    if let Ok(ident) = rcsb::get_newly_released() {
                        load_atom_coords_rcsb(
                            &ident,
                            state,
                            scene,
                            &mut engine_updates,
                            &mut redraw_mol,
                            &mut reset_cam,
                        );
                    }
                }
            }
        });

        ui.add_space(ROW_SPACING);

        let mut close_ligand = false; // to avoid borrow error.
        lig_section(state, scene, ui, &mut redraw_lig, &mut close_ligand, &mut engine_updates);

        ui.add_space(ROW_SPACING);
        selection_section(state, scene, &mut redraw_mol, &mut engine_updates, ui);

        ui.add_space(ROW_SPACING);

        ui.horizontal_wrapped(|ui| {
            cam_controls(scene, state, &mut engine_updates, ui);

            cam_snapshots(state, scene, &mut engine_updates, ui);
        });

        ui.horizontal(|ui| {
            ui.vertical(|ui| {
                view_settings(state, scene, &mut engine_updates, &mut redraw_mol, ui);
                chain_selector(state, &mut redraw_mol, ui);
                // todo: Show hide based on AaCategory? i.e. residue.amino_acid.category(). Hydrophilic, acidic etc.

                residue_selector(state, scene, &mut redraw_mol, ui);
            });
        });

        // ui.add_space(ROW_SPACING);

        md_setup(state, scene, &mut engine_updates, &mut redraw_lig, ui);

        if state.ui.show_docking_tools {
            ui.add_space(ROW_SPACING);

            docking(state, scene, &mut redraw_lig, &mut engine_updates, ui);
        }

        // todo: Allow switching between chains and secondary-structure features here.

        ui.add_space(ROW_SPACING / 2.);

        if state.ui.show_aa_seq {
            if state.molecule.is_some() {
                add_aa_seq(&state.volatile.aa_seq_text, ui);
            }
        }

        // todo: Move A/r.
        draw_cli(
            state,
            scene,
            &mut engine_updates,
            &mut redraw_mol,
            &mut reset_cam,
            ui,
        );

        if state.ui.popup.show_get_geostd {
            let popup_id = ui.make_persistent_id("no_ff_params_popup");
            Popup::new(
                popup_id,
                ui.ctx().clone(), // todo clone???
                // PopupAnchor::PointerFixed,
                // PopupAnchor::ParentRect(),
                PopupAnchor::Position(Pos2::new(60., 60.)),
                ui.layer_id(), // draw on top of the current layer
            )
                .align(RectAlign::TOP)
                // .align(RectAlign::BOTTOM_START)
                .open(true)
                .gap(4.0)
                .show(|ui| {
                    // These vars avoid dbl borrow.
                    let load_ff = !state.ligand.as_ref().unwrap().ff_params_loaded;
                    let load_frcmod = !state.ligand.as_ref().unwrap().frcmod_loaded;

                    let Some(lig) = state.ligand.as_mut() else {
                        return;
                    };
                    let mut msg = String::from("Not ready for dynamics: ");

                    if !lig.ff_params_loaded {
                        msg += "No FF params or partial charges are present on this ligand."
                    }
                    if !lig.frcmod_loaded {
                        msg += "No FRCMOD parameters loaded for this ligand."
                    }

                    ui.label(RichText::new(msg).color(Color32::LIGHT_RED));

                    ui.add_space(ROW_SPACING);

                    // todo: What about cases where a SDF from pubchem or drugbank doesn't include teh name used by Amber?
                    if ui.button("Check online").clicked() {
                        // let Some(lig) = state.ligand.as_mut() else {
                        //     return;
                        // };

                        match amber_geostd::find_mols(&lig.molecule.ident) {
                            Ok(data) => {
                                state.ui.popup.get_geostd_items = data;
                            }
                            Err(e) => handle_err(
                                &mut state.ui,
                                format!("Problem loading mol data online: {e:?}"),
                            ),
                        }
                    }

                    // This clone is annoying; db borrow.
                    let items = state.ui.popup.get_geostd_items.clone();
                    for mol_data in items {
                        if ui
                            .button(
                                RichText::new(format!("Load params for {}", mol_data.ident))
                                    .color(COLOR_HIGHLIGHT),
                            )
                            .clicked()
                        {
                            state.load_geostd_mol_data(
                                &mol_data.ident,
                                load_ff,
                                load_frcmod,
                                &mut redraw_lig,
                            );

                            state.ui.popup.show_get_geostd = false;
                        }
                    }

                    ui.add_space(ROW_SPACING);

                    if ui
                        .button(RichText::new("Close").color(Color32::LIGHT_RED))
                        .clicked()
                    {
                        state.ui.popup.show_get_geostd = false;
                    }
                });
        }

        if state.ui.popup.show_associated_structures {
            let mut associated_structs = Vec::new();
            if let Some(lig) = &state.ligand {
                // todo: I don't like this clone, but not sure how else to do it.
                associated_structs = lig.associated_structures.clone();
            }

            if state.ligand.is_some() {
                let popup_id = ui.make_persistent_id("associated_structs_popup");
                Popup::new(
                    popup_id,
                    ui.ctx().clone(),
                    PopupAnchor::Position(Pos2::new(300., 60.)),
                    ui.layer_id(), // draw on top of the current layer
                )
                    .align(RectAlign::TOP)
                    .open(true)
                    .gap(4.0)
                    .show(|ui| {
                        for s in &associated_structs {
                            ui.horizontal(|ui| {
                                if ui
                                    .button(
                                        RichText::new(format!("{}", s.pdb_id)).color(COLOR_HIGHLIGHT),
                                    )
                                    .clicked()
                                {
                                    rcsb::open_overview(&s.pdb_id);
                                }
                                ui.add_space(COL_SPACING);

                                if ui
                                    .button(
                                        RichText::new(format!("Open this protein"))
                                            .color(COLOR_HIGHLIGHT),
                                    )
                                    .clicked()
                                {
                                    load_atom_coords_rcsb(
                                        &s.pdb_id,
                                        state,
                                        scene,
                                        &mut engine_updates,
                                        &mut redraw_mol,
                                        &mut reset_cam,
                                    );
                                }
                            });

                            ui.label(RichText::new(format!("{}", s.description)));

                            ui.add_space(ROW_SPACING);
                        }

                        ui.add_space(ROW_SPACING);
                    });

                ui.add_space(ROW_SPACING);
                if ui
                    .button(RichText::new("Close").color(Color32::LIGHT_RED))
                    .clicked()
                {
                    state.ui.popup.show_associated_structures = false;
                }
            }
        }

        // -------UI above; clean-up items (based on flags) below

        if close_ligand {
            close_lig(state, scene, &mut engine_updates);
        }

        if let Some(path) = &state.volatile.dialogs.load.take_picked() {
            if let Err(e) = load_file(
                path,
                state,
                &mut redraw_mol,
                &mut reset_cam,
                &mut engine_updates,
            ) {
                handle_err(&mut state.ui, e.to_string());
            }

            set_flashlight(scene);
            engine_updates.lighting = true;
        }

        if let Some(path) = &state.volatile.dialogs.save.take_picked() {
            state.save(path).ok();
        }

        // if let Some(path) = &state.volatile.dialogs.autodock_path.take_picked() {
        //     state.ui.autodock_path_valid = check_adv_avail(path);
        //     if state.ui.autodock_path_valid {
        //         state.to_save.autodock_vina_path = Some(path.to_owned());
        //         state.update_save_prefs();
        //     }
        // }

        // if let Some(path_dir) = &state.volatile.dialogs.save_pdbqt.take_picked() {
        //     if let Some(mol) = &mut state.molecule {
        //         let filename = format!("{}_target.pdbqt", mol.ident);
        //         let path = Path::new(path_dir).join(filename);
        //
        //         // todo: You will likely need to add charges earlier, so you can view their data in the UI.
        //         // setup_partial_charges(&mut mol.atoms, PartialChargeType::Gasteiger);
        //         // create_partial_charges(&mut mol.atoms);
        //
        //         if mol.save_pdbqt(&path, None).is_err() {
        //             eprintln!("Error saving PDBQT target");
        //         }
        //     }
        //
        //     if let Some(lig) = &mut state.ligand {
        //         let filename = format!("{}_ligand.pdbqt", lig.molecule.ident);
        //         let path = Path::new(path_dir).join(filename);
        //
        //         // create_partial_charges(&mut lig.molecule.atoms);
        //         // setup_partial_charges(&mut lig.molecule.atoms, PartialChargeType::Gasteiger);
        //
        //         if lig.molecule.save_pdbqt(&path, None).is_err() {
        //             eprintln!("Error saving PDBQT ligand");
        //         }
        //     }
        // }

        if redraw_mol {
            draw_molecule(state, scene);
            draw_ligand(state, scene); // todo: Hmm.

            if let Some(mol) = &state.molecule {
                set_window_title(&mol.ident, scene);
            }

            engine_updates.entities = true;

            // For docking light, but may be overkill here.
            if state.ligand.is_some() {
                engine_updates.lighting = true;
            }
        }

        if redraw_lig {
            draw_ligand(state, scene);

            engine_updates.entities = true;

            // For docking light, but may be overkill here.
            if state.ligand.is_some() {
                engine_updates.lighting = true;
            }
        }

        // Perform cleanup.
        if reset_cam {
            if let Some(mol) = &state.molecule {
                reset_camera(scene, &mut state.ui.view_depth, &mut engine_updates, mol);
            }
        }
    });

    state.volatile.dialogs.load.update(ctx);
    state.volatile.dialogs.save.update(ctx);
    state.volatile.dialogs.autodock_path.update(ctx);

    // todo: Appropriate place for this?
    if state.volatile.inputs_commanded.inputs_present() {
        set_flashlight(scene);
        engine_updates.lighting = true;
    }

    state.ui.dt_render = start.elapsed().as_secs_f32();

    if !INIT_COMPLETE.swap(true, Ordering::AcqRel) {
        if state.volatile.ui_height < f32::EPSILON {
            state.volatile.ui_height = ctx.used_size().y;
        }

        // todo: Move to new_mol_loaded code block?
        if let Some(mol) = &state.molecule {
            if let Some(lig) = &mut state.ligand {
                if lig.anchor_atom >= lig.molecule.atoms.len() {
                    let msg = "Error positioning ligand atoms; anchor outside len".to_owned();
                    handle_err(&mut state.ui, msg);
                } else {
                    lig.position_atoms(None);

                    let lig_pos: Vec3 = lig.atom_posits[lig.anchor_atom].into();
                    let ctr: Vec3 = mol.center.into();

                    cam_look_at_outside(&mut scene.camera, lig_pos, ctr);

                    engine_updates.camera = true;
                    state.ui.cam_snapshot = None;
                }
            }
            set_static_light(scene, mol.center.into(), mol.size);
        }
    }

    handle_scene_flags(state, scene, &mut engine_updates);

    engine_updates
}<|MERGE_RESOLUTION|>--- conflicted
+++ resolved
@@ -32,18 +32,15 @@
         EntityType, MoleculeView, draw_density_point_cloud, draw_density_surface, draw_ligand,
         draw_molecule, draw_water,
     },
-<<<<<<< HEAD:src/ui.rs
     molecule::{Ligand, MoleculePeptide},
     render::{
-        CAM_INIT_OFFSET, RENDER_DIST_FAR, RENDER_DIST_NEAR, set_docking_light, set_flashlight,
+        CAM_INIT_OFFSET,  set_docking_light, set_flashlight,
         set_static_light,
-=======
     molecule::{Ligand, Molecule},
     render::{set_docking_light, set_flashlight, set_static_light},
     ui::{
         cam::{cam_controls, cam_snapshots, move_cam_to_lig},
         misc::{lig_section, md_setup, section_box},
->>>>>>> 20e19517f0173bd591a240f5e0c4a928e4a43f00:src/ui/mod.rs
     },
     util::{
         cam_look_at_outside, check_prefs_save, close_lig, close_mol, cycle_selected, handle_err,
