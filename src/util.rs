//! A collection of utility functions that don't neatly belong in other modules.
//! For example, we may call some of these from the GUI, but they won't have any EGUI-specific
//! logic in them.

use std::time::Instant;

use bio_files::ResidueType;
#[cfg(feature = "cudarc")]
use cudarc::{
    driver::{CudaContext, CudaFunction},
    nvrtc::Ptx,
};
use dynamics::ComputationDevice;
use egui::Color32;
use graphics::{Camera, ControlScheme, EngineUpdates, EntityUpdate, FWD_VEC, Mesh, Scene, Vertex};
use lin_alg::{f32::Vec3 as Vec3F32, f64::Vec3};
use mcubes::{MarchingCubes, MeshSide};
use na_seq::{AaIdent, Element};

#[cfg(feature = "cudarc")]
use crate::PTX;
use crate::{
    CamSnapshot, ManipMode, PREFS_SAVE_INTERVAL, Selection, State, StateUi, ViewSelLevel, cam_misc,
    drawing::{
        EntityClass, MoleculeView, draw_density_point_cloud, draw_density_surface, draw_peptide,
    },
    drawing_wrappers::{draw_all_ligs, draw_all_lipids, draw_all_nucleic_acids},
    mol_lig::MoleculeSmall,
    molecule::{Atom, Bond, MoGenericRefMut, MolGenericRef, MolType, MoleculePeptide, Residue},
    prefs::OpenType,
    render::{
        Color, MESH_DENSITY_SURFACE, MESH_SECONDARY_STRUCTURE, MESH_SOLVENT_SURFACE, set_flashlight,
    },
    ribbon_mesh::build_cartoon_mesh,
    sa_surface::make_sas_mesh,
};

pub fn mol_center_size(atoms: &[Atom]) -> (Vec3, f32) {
    let mut sum = Vec3::new_zero();
    let mut max_dim = 0.;

    for atom in atoms {
        sum += atom.posit;

        // Cheaper than calculating magnitude.
        if atom.posit.x.abs() > max_dim {
            max_dim = atom.posit.x.abs();
        }
        if atom.posit.y.abs() > max_dim {
            max_dim = atom.posit.y.abs();
        }
        if atom.posit.z.abs() > max_dim {
            max_dim = atom.posit.z.abs();
        }
    }

    (sum / (atoms.len() as f64), max_dim as f32)
}

pub fn select_from_search(state: &mut State) {
    let query = &state.ui.atom_res_search.to_lowercase();

    let Some(mol) = &state.peptide else {
        return;
    };

    match state.ui.view_sel_level {
        ViewSelLevel::Atom => {
            for (i, atom) in mol.common.atoms.iter().enumerate() {
                if query == &atom.serial_number.to_string() {
                    state.ui.selection = Selection::AtomPeptide(i);
                    return;
                }
            }
        }
        ViewSelLevel::Residue => {
            for (i, res) in mol.residues.iter().enumerate() {
                if query.contains(&res.serial_number.to_string()) {
                    state.ui.selection = Selection::Residue(i);
                    return;
                }
                match &res.res_type {
                    ResidueType::AminoAcid(aa) => {
                        if query.contains(&aa.to_str(AaIdent::ThreeLetters).to_lowercase()) {
                            state.ui.selection = Selection::Residue(i);
                            return;
                        }
                    }
                    ResidueType::Water => {}
                    ResidueType::Other(name) => {
                        if query.contains(&name.to_lowercase()) {
                            state.ui.selection = Selection::Residue(i);
                            return;
                        }
                    }
                }
            }
        }
        ViewSelLevel::Bond => {
            for (i, bond) in mol.common.bonds.iter().enumerate() {
                if query == &bond.atom_0_sn.to_string() || query == &bond.atom_1_sn.to_string() {
                    state.ui.selection = Selection::AtomPeptide(i);
                    return;
                }
            }
        }
    }
}

pub fn cycle_selected(state: &mut State, scene: &mut Scene, reverse: bool) {
    let dir = if reverse { -1 } else { 1 };

    // todo: DRY between atom and res.
    match state.ui.view_sel_level {
        ViewSelLevel::Atom => match state.ui.selection {
            Selection::AtomPeptide(atom_i) => {
                let Some(mol) = &state.peptide else { return };

                for chain in &mol.chains {
                    if chain.atoms.contains(&atom_i) {
                        let mut new_atom_i = atom_i as isize;

                        while new_atom_i < (mol.common.atoms.len() as isize) - 1 && new_atom_i >= 0
                        {
                            new_atom_i += dir;
                            let nri = new_atom_i as usize;
                            if chain.atoms.contains(&nri) {
                                state.ui.selection = Selection::AtomPeptide(nri);
                                break;
                            }
                        }
                        break;
                    }
                }
            }
            Selection::AtomLig((mol_i, atom_i)) => {
                let Some(mol) = state.active_mol() else {
                    return;
                };

                let new_atom_i = atom_i as isize + dir;
                if new_atom_i < mol.common().atoms.len() as isize && new_atom_i >= 0 {
                    state.ui.selection = Selection::AtomLig((mol_i, new_atom_i as usize));
                }
            }
            // todo: DRY!
            Selection::AtomNucleicAcid((mol_i, atom_i)) => {
                let Some(mol) = state.active_mol() else {
                    return;
                };

                // todo: DRY with the above for peptide atoms.
                let new_atom_i = atom_i as isize + dir;
                if new_atom_i < mol.common().atoms.len() as isize && new_atom_i >= 0 {
                    state.ui.selection = Selection::AtomNucleicAcid((mol_i, new_atom_i as usize));
                }
            }
            // todo DRY
            Selection::AtomLipid((mol_i, atom_i)) => {
                let Some(mol) = state.active_mol() else {
                    return;
                };

                // todo: DRY with the above for peptide atoms.
                let new_atom_i = atom_i as isize + dir;
                if new_atom_i < mol.common().atoms.len() as isize && new_atom_i >= 0 {
                    state.ui.selection = Selection::AtomLipid((mol_i, new_atom_i as usize));
                }
            }
            _ => {
                // if !mol.common.atoms.is_empty() {
                //     state.ui.selection = Selection::AtomPeptide(0);
                // }
            }
        },
        ViewSelLevel::Residue => {
            let Some(mol) = &state.peptide else { return };

            match state.ui.selection {
                Selection::Residue(res_i) => {
                    for chain in &mol.chains {
                        if chain.residues.contains(&res_i) {
                            // Pick a residue from the chain the current selection is on.
                            let mut new_res_i = res_i as isize;

                            while new_res_i < (mol.residues.len() as isize) - 1 && new_res_i >= 0 {
                                new_res_i += dir;
                                let nri = new_res_i as usize;
                                if chain.residues.contains(&nri) {
                                    state.ui.selection = Selection::Residue(nri);
                                    break;
                                }
                            }
                            break;
                        }
                    }
                }
                _ => {
                    if !mol.residues.is_empty() {
                        state.ui.selection = Selection::Residue(0);
                    }
                }
            }
        }
        ViewSelLevel::Bond => match state.ui.selection {
            Selection::BondPeptide(bond_i) => {
                let Some(mol) = &state.peptide else {
                    return;
                };

                let new_bond_i = bond_i as isize + dir;
                if new_bond_i < mol.common.bonds.len() as isize && new_bond_i >= 0 {
                    state.ui.selection = Selection::BondPeptide(new_bond_i as usize);
                }
            }
            Selection::BondLig((mol_i, bond_i)) => {
                let Some(mol) = state.active_mol() else {
                    return;
                };

                let new_bond_i = bond_i as isize + dir;
                if new_bond_i < mol.common().bonds.len() as isize && new_bond_i >= 0 {
                    state.ui.selection = Selection::BondLig((mol_i, new_bond_i as usize));
                }
            }
            Selection::BondNucleicAcid((mol_i, bond_i)) => {
                let Some(mol) = state.active_mol() else {
                    return;
                };

                let new_bond_i = bond_i as isize + dir;
                if new_bond_i < mol.common().bonds.len() as isize && new_bond_i >= 0 {
                    state.ui.selection = Selection::BondNucleicAcid((mol_i, new_bond_i as usize));
                }
            }
            Selection::BondLipid((mol_i, bond_i)) => {
                let Some(mol) = state.active_mol() else {
                    return;
                };

                let new_bond_i = bond_i as isize + dir;
                if new_bond_i < mol.common().bonds.len() as isize && new_bond_i >= 0 {
                    state.ui.selection = Selection::BondLipid((mol_i, new_bond_i as usize));
                }
            }
            _ => (),
        },
    }

    if let ControlScheme::Arc { center } = &mut scene.input_settings.control_scheme {
        *center = orbit_center(state);
    }
}

pub fn check_prefs_save(state: &mut State) {
    static mut LAST_PREF_SAVE: Option<Instant> = None;
    let now = Instant::now();

    unsafe {
        if let Some(last_save) = LAST_PREF_SAVE {
            if (now - last_save).as_secs() > PREFS_SAVE_INTERVAL {
                LAST_PREF_SAVE = Some(now);
                state.update_save_prefs(false)
            }
        } else {
            // Initialize LAST_PREF_SAVE the first time it's accessed
            LAST_PREF_SAVE = Some(now);
        }
    }
}

// todo: Update this A/R.

// todo: Also calculate the dihedral angle using 3 bonds. (4 atoms).
/// Bond_0 and bond_1 must share an atom. For now, we assume `bond_0`'s atom_1 is the same as
/// `bond_1`'s atom_0.
pub fn bond_angle(atoms: &[Atom], bond_0: &Bond, bond_1: &Bond) -> f64 {
    if bond_0.atom_1 != bond_1.atom_0 {
        eprintln!("Error: bonds do not share an atom.");
        return 0.;
    }

    let posit_0 = atoms[bond_0.atom_0].posit;
    let posit_1 = atoms[bond_0.atom_1].posit; // Same as bond_1.atom_0.
    let posit_2 = atoms[bond_1.atom_1].posit;

    // Vectors from the central atom
    let v1 = posit_0 - posit_1;
    let v2 = posit_2 - posit_1;

    let dot = v1.dot(v2);
    let mag = v1.magnitude() * v2.magnitude();

    if mag.abs() < 1e-9 {
        // Avoid division by zero in degenerate cases
        0.0
    } else {
        // Clamp to [-1.0, 1.0] to avoid numerical issues before acos
        let mut cos_angle = dot / mag;
        cos_angle = cos_angle.clamp(-1.0, 1.0);
        cos_angle.acos().to_degrees()
    }
}

/// Based on selection status and if a molecule is open, find the center for the orbit camera.
pub fn orbit_center(state: &State) -> Vec3F32 {
    if state.ui.orbit_around_selection {
        match &state.ui.selection {
            Selection::AtomPeptide(i) => {
                if let Some(mol) = &state.peptide {
                    match mol.common.atoms.get(*i) {
                        Some(a) => a.posit.into(),
                        None => Vec3F32::new_zero(),
                    }
                } else {
                    Vec3F32::new_zero()
                }
            }
            Selection::AtomLig((i_mol, i_atom)) => {
                state.ligands[*i_mol].common.atom_posits[*i_atom].into()
            }
            Selection::AtomNucleicAcid((i_mol, i_atom)) => {
                state.nucleic_acids[*i_mol].common.atom_posits[*i_atom].into()
            }
            Selection::AtomLipid((i_mol, i_atom)) => {
                state.lipids[*i_mol].common.atom_posits[*i_atom].into()
            }

            Selection::Residue(i) => {
                if let Some(mol) = &state.peptide {
                    match mol.residues.get(*i) {
                        Some(res) => {
                            match mol.common.atoms.get(match res.atoms.first() {
                                Some(a) => *a,
                                None => return Vec3F32::new_zero(),
                            }) {
                                Some(a) => a.posit.into(),
                                None => Vec3F32::new_zero(),
                            }
                        }
                        None => Vec3F32::new_zero(),
                    }
                } else {
                    Vec3F32::new_zero()
                }
            }
            Selection::AtomsPeptide(is) => {
                if let Some(mol) = &state.peptide {
                    match mol.common.atoms.get(is[0]) {
                        Some(a) => a.posit.into(),
                        None => Vec3F32::new_zero(),
                    }
                } else {
                    Vec3F32::new_zero()
                }
            }
            Selection::BondPeptide(i_atom) => {
                if let Some(mol) = &state.peptide {
                    match mol.common.bonds.get(*i_atom) {
                        Some(bond) => ((mol.common.atom_posits[bond.atom_0]
                            + mol.common.atom_posits[bond.atom_1])
                            / 2.)
                            .into(),
                        None => Vec3F32::new_zero(),
                    }
                } else {
                    Vec3F32::new_zero()
                }
            }
            Selection::BondLig((i_mol, i_bond)) => {
                let mol = &state.ligands[*i_mol];
                let bond = &mol.common.bonds[*i_bond];
                ((mol.common.atom_posits[bond.atom_0] + mol.common.atom_posits[bond.atom_1]) / 2.)
                    .into()
            }
            Selection::BondNucleicAcid((i_mol, i_bond)) => {
                let mol = &state.nucleic_acids[*i_mol];
                let bond = &mol.common.bonds[*i_bond];
                ((mol.common.atom_posits[bond.atom_0] + mol.common.atom_posits[bond.atom_1]) / 2.)
                    .into()
            }
            Selection::BondLipid((i_mol, i_bond)) => {
                let mol = &state.lipids[*i_mol];
                let bond = &mol.common.bonds[*i_bond];
                ((mol.common.atom_posits[bond.atom_0] + mol.common.atom_posits[bond.atom_1]) / 2.)
                    .into()
            }
            Selection::None => {
                if let Some(mol) = &state.peptide {
                    mol.center.into()
                } else {
                    lin_alg::f32::Vec3::new_zero()
                }
            }
        }
    } else {
        if let Some(mol) = &state.peptide {
            mol.center.into()
        } else {
            Vec3F32::new_zero()
        }
    }
}

/// A helper fn. Maps from a global index, to a local atom from a subset.
pub fn find_atom<'a>(atoms: &'a [Atom], indices: &[usize], i_to_find: usize) -> Option<&'a Atom> {
    for (i_set, atom) in atoms.iter().enumerate() {
        if indices[i_set] == i_to_find {
            return Some(atom);
        }
    }

    None
}

pub fn save_snap(state: &mut State, cam: &Camera, name: &str) {
    state
        .cam_snapshots
        .push(CamSnapshot::from_cam(cam, name.to_owned()));
    state.ui.cam_snapshot_name = String::new();

    state.ui.cam_snapshot = Some(state.cam_snapshots.len() - 1);

    state.update_save_prefs(false);
}

// The snap must be set in state.ui.cam_snapshot ahead of calling this.
pub fn load_snap(state: &mut State, scene: &mut Scene, engine_updates: &mut EngineUpdates) {
    if let Some(snap_i) = state.ui.cam_snapshot {
        match state.cam_snapshots.get(snap_i) {
            Some(snap) => {
                scene.camera.position = snap.position;
                scene.camera.orientation = snap.orientation;
                scene.camera.far = snap.far;

                scene.camera.update_proj_mat(); // In case `far` etc changed.
                engine_updates.camera = true;

                set_flashlight(scene);
                engine_updates.lighting = true;
            }
            None => {
                eprintln!("Error: Could not find snapshot {}", snap_i);
            }
        }
    }
}

/// Utility function that prints to stderr, and the CLI output. Sets the out flag.
pub fn handle_err(ui: &mut StateUi, msg: String) {
    eprintln!("{msg}");
    ui.cmd_line_output = msg;
    ui.cmd_line_out_is_err = true;
}

/// Utility function that prints to stdout, and the CLI output. Sets the out flag.
pub fn handle_success(ui: &mut StateUi, msg: String) {
    println!("{msg}");
    ui.cmd_line_output = msg;
    ui.cmd_line_out_is_err = false;
}

pub fn clear_cli_out(ui: &mut StateUi) {
    ui.cmd_line_output = String::new();
    ui.cmd_line_out_is_err = false;
}

pub fn close_peptide(state: &mut State, scene: &mut Scene, engine_updates: &mut EngineUpdates) {
    let path = match &state.peptide {
        Some(mol) => mol.common.path.clone(),
        None => None,
    };

    state.peptide = None;
    state.mol_dynamics = None;

    scene.entities.retain(|ent| {
        ent.class != EntityClass::Protein as u32
            && ent.class != EntityClass::DensityPoint as u32
            && ent.class != EntityClass::DensitySurface as u32
            && ent.class != EntityClass::SecondaryStructure as u32
            && ent.class != EntityClass::SaSurface as u32
            && ent.class != EntityClass::SaSurfaceDots as u32
    });
    clear_mol_entity_indices(state, None);

    state.volatile.aa_seq_text = String::new();

    if let Some(path) = path {
        for history in &mut state.to_save.open_history {
            if let OpenType::Peptide = history.type_ {
                if history.path == path {
                    history.last_session = false;
                }
            }
        }
    }

    state.update_save_prefs(false);

    engine_updates.entities = EntityUpdate::All;
    // engine_updates.entities.push_class(EntityClass::Peptide as u32);
}

/// Close the active molecule.
pub fn close_mol(
    mol_type: MolType,
    i: usize,
    state: &mut State,
    scene: &mut Scene,
    engine_updates: &mut EngineUpdates,
) {
    state.volatile.mol_manip.mol = ManipMode::None;
    engine_updates.entities = EntityUpdate::All;

    match mol_type {
        MolType::Ligand => {
            if i >= state.ligands.len() {
                eprintln!("Error: Invalid lig index");
                return;
            }

            let path = state.ligands[i].common.path.clone();

            state.ligands.remove(i);

            if state.ligands.is_empty() {
                state.volatile.active_mol = None;
            } else {
                state.volatile.active_mol = Some((MolType::Ligand, state.ligands.len() - 1));
            }

            draw_all_ligs(state, scene);

            if let Some(path) = path {
                for history in &mut state.to_save.open_history {
                    if let OpenType::Ligand = history.type_ {
                        if history.path == path {
                            history.last_session = false;
                        }
                    }
                }
            }

            state.update_save_prefs(false);
        }
        // todo: DRY
        MolType::NucleicAcid => {
            if i >= state.nucleic_acids.len() {
                eprintln!("Error: Invalid nucleic acid index");
                return;
            }

            state.nucleic_acids.remove(i);

            if state.nucleic_acids.is_empty() {
                state.volatile.active_mol = None;
            } else {
                state.volatile.active_mol =
                    Some((MolType::NucleicAcid, state.nucleic_acids.len() - 1));
            }

            draw_all_nucleic_acids(state, scene);
        }
        MolType::Lipid => {
            if i >= state.lipids.len() {
                eprintln!("Error: Invalid lipid index");
                return;
            }

            state.lipids.remove(i);

            if state.lipids.is_empty() {
                state.volatile.active_mol = None;
            } else {
                state.volatile.active_mol = Some((MolType::Lipid, state.lipids.len() - 1));
            }

            draw_all_lipids(state, scene);
        }
        _ => unimplemented!(),
    }
}

/// Populate the electron-density mesh (isosurface). This assumes the density_rect is already set up.
pub fn make_density_mesh(state: &mut State, scene: &mut Scene, engine_updates: &mut EngineUpdates) {
    let Some(mol) = &state.peptide else {
        return;
    };
    let Some(rect) = &mol.density_rect else {
        return;
    };
    let Some(density) = &mol.elec_density else {
        return;
    };

    let dims = (rect.dims[0], rect.dims[1], rect.dims[2]); // (nx, ny, nz)

    let size = (
        (rect.step[0] * rect.dims[0] as f64) as f32, // Δx * nx  (Å)
        (rect.step[1] * rect.dims[1] as f64) as f32,
        (rect.step[2] * rect.dims[2] as f64) as f32,
    );

    let sampling_interval = (
        rect.dims[0] as f32,
        rect.dims[1] as f32,
        rect.dims[2] as f32,
    );

    match MarchingCubes::from_gridpoints(
        dims,
        size,
        sampling_interval,
        rect.origin_cart.into(),
        density,
        state.ui.density_iso_level,
    ) {
        Ok(mc) => {
            let mesh = mc.generate(MeshSide::OutsideOnly);

            // Convert from `mcubes::Mesh` to `graphics::Mesh`.
            let vertices = mesh
                .vertices
                .iter()
                .map(|v| Vertex::new(v.posit.to_arr(), v.normal))
                .collect();

            scene.meshes[MESH_DENSITY_SURFACE] = Mesh {
                vertices,
                indices: mesh.indices,
                material: 0,
            };

            if !state.ui.visibility.hide_density_surface {
                draw_density_surface(&mut scene.entities, state);
            }

            engine_updates.meshes = true;
            engine_updates.entities = EntityUpdate::All;
            // engine_updates.entities.push_class(EntityClass::SaSurface as u32);
        }
        Err(e) => handle_err(&mut state.ui, e.to_string()),
    }
}

/// Code here is activated by flags. It's organized here, where we have access to the Scene.
/// These flags are set in places that don't have access to the scene.
pub fn handle_scene_flags(
    state: &mut State,
    scene: &mut Scene,
    engine_updates: &mut EngineUpdates,
) {
    if state.volatile.flags.new_mol_loaded {
        state.volatile.flags.new_mol_loaded = false;

        cam_misc::reset_camera(state, scene, engine_updates, FWD_VEC);

        set_flashlight(scene);
        engine_updates.lighting = true;
    }

    if state.volatile.flags.new_density_loaded {
        state.volatile.flags.new_density_loaded = false;

        if let Some(mol) = &state.peptide {
            if !state.ui.visibility.hide_density_point_cloud {
                if let Some(density) = &mol.elec_density {
                    draw_density_point_cloud(&mut scene.entities, density);
                    clear_mol_entity_indices(state, None);
                    engine_updates.entities = EntityUpdate::All;
                    // engine_updates
                    //     .entities
                    //     .push_class(EntityClass::DensityPoint as u32);
                    return;
                }
            }
        }
    }

    if state.volatile.flags.clear_density_drawing {
        state.volatile.flags.clear_density_drawing = false;

        scene.entities.retain(|ent| {
            ent.class != EntityClass::DensityPoint as u32
                && ent.class != EntityClass::DensitySurface as u32
        });
        clear_mol_entity_indices(state, None);
    }

    if state.volatile.flags.make_density_iso_mesh {
        state.volatile.flags.make_density_iso_mesh = false;
        make_density_mesh(state, scene, engine_updates);
    }

    if state.volatile.flags.update_ss_mesh {
        state.volatile.flags.update_ss_mesh = false;
        state.volatile.flags.ss_mesh_created = true;

        if let Some(mol) = &state.peptide {
            scene.meshes[MESH_SECONDARY_STRUCTURE] =
                build_cartoon_mesh(&mol.secondary_structure, &mol.common.atoms);

            engine_updates.meshes = true;
        }
    }

    if state.volatile.flags.update_sas_mesh {
        state.volatile.flags.update_sas_mesh = false;
        state.volatile.flags.sas_mesh_created = true;

        if let Some(mol) = &state.peptide {
            let atoms: Vec<&_> = mol.common.atoms.iter().filter(|a| !a.hetero).collect();
            scene.meshes[MESH_SOLVENT_SURFACE] =
                make_sas_mesh(&atoms, state.to_save.sa_surface_precision);

            // We draw the molecule here
            if matches!(
                state.ui.mol_view,
                MoleculeView::Dots | MoleculeView::Surface
            ) {
                // The dots are drawn from the mesh vertices
                draw_peptide(state, scene);
                engine_updates.entities = EntityUpdate::All;
                // engine_updates.entities.push_class(EntityClass::SaSurface as u32);
                // engine_updates
                //     .entities
                //     .push_class(EntityClass::SaSurfaceDots as u32);
            }

            engine_updates.meshes = true;
        }
    }

    if state.volatile.mol_pending_data_avail.is_some() {
        if let Some(mol) = &mut state.peptide {
            if mol.poll_data_avail(&mut state.volatile.mol_pending_data_avail) {
                state.update_save_prefs(false);
            }
        }
    }
}

pub fn make_egui_color(color: Color) -> Color32 {
    Color32::from_rgb(
        (color.0 * 255.) as u8,
        (color.1 * 255.) as u8,
        (color.2 * 255.) as u8,
    )
}

/// Align the ligand to a residue on a molecule. This is generally a hetero copy of the ligand,
/// as part of the protein's coordinate file. Attempt to match atoms exactly; this requires the ligand's
/// atom labels to match that in the residue.. If not,
/// use a flexible conformation, or match partly.
///
/// Return a center suitable for docking.
// pub fn move_mol_to_res(lig: &mut MoleculeSmall, mol: &MoleculePeptide, res: &Residue) -> Vec3 {
pub fn move_mol_to_res(
    mol: &mut MoGenericRefMut,
    peptide: &MoleculePeptide,
    res: &Residue,
) -> Vec3 {
    // todo: Pick center-of-mass atom, or better yet, match it to the anchor atom.
    let posit = peptide.common.atoms[res.atoms[0]].posit;

    // todo: YOu need to add hydrogens to hetero atoms.

    let mut all_found = false;
    for lig_i in 0..mol.common().atoms.len() {
        let lig_type_in_res = { &mol.common().atoms[lig_i].type_in_res };
        if lig_type_in_res.is_none() {
            continue;
        }
        let mut found = false;

        for i in &res.atoms {
            let atom_res = &peptide.common.atoms[*i];
            if atom_res.type_in_res.is_none() {
                continue;
            }

            if atom_res.type_in_res == *lig_type_in_res {
                mol.common_mut().atom_posits[lig_i] = atom_res.posit;
                found = true;
                break;
            }
        }
        if !found {
            // todo: If it's just a few, automatically position based on geometry to the positioned atoms.
            eprintln!("Unable to position a ligand atom based on the residue.");
            all_found = false;
            // todo: Temp break rm until we can add het Hydrogens or find a workaround.
            // break;
        }
    }

    // lig.pose.conformation_type = if all_found {
    //     println!("Found all atoms required to position ligand to residue.");
    //     ConformationType::AbsolutePosits
    // } else {
    //     // todo temp abs until we populate het Hydrogens or find a workaround
    //     ConformationType::AbsolutePosits
    //
    //     // ConformationType::Flexible {
    //     //     torsions: Vec::new(),
    //     // }
    // };

    posit
}

/// A helper used, for example, for orienting double bonds. Finds an arbitrary neighbor to the bond.
/// Returns neighbor's index. Return the index instead of posit for flexibility, e.g. with lig.common.atom_posits.
/// Returns (index, if index is from atom 1). This is important for knowing which side we're working with.
///
/// Note: We don't take Hydrogens into account, because they confuse the situation of aromatic rings.
pub fn find_neighbor_posit(
    adj_list: &[Vec<usize>],
    atom_0: usize,
    atom_1: usize,
    hydrogen_is: &[bool],
) -> Option<(usize, bool)> {
    // let neighbors_0 = &mol.adjacency_list[atom_0];
    let neighbors_0 = &adj_list[atom_0];

    if neighbors_0.len() >= 2 {
        for neighbor in neighbors_0 {
            if !hydrogen_is[*neighbor] {}
            if *neighbor != atom_1 && !hydrogen_is[*neighbor] {
                return Some((*neighbor, false));
            }
        }
    }

    // let neighbors_1 = &mol.adjacency_list[atom_1];
    let neighbors_1 = &adj_list[atom_1];

    if !neighbors_1.len() >= 2 {
        for neighbor in neighbors_1 {
            if *neighbor != atom_0 && !hydrogen_is[*neighbor] {
                return Some((*neighbor, true));
            }
        }
    }

    None
}

// /// We use this when moving molecules. We use the same movement logic as Blender, where moving an object
// /// in 2d with the cursor reflects a 3D movement dependent on camera position.
// pub fn transform_to_3d(pos_2d: (f32, f32), cam_posit: Vec3F32, cam_or: Quaternion) -> Vec3 {
//     // todo placeholder!
//     Vec3::new(motion.0 as f64, 0., motion.1 as f64)
// }

// todo: Maybe only invalidate indices that come before?
/// We use this to invalidate indices when removing entities. Only run this when entities are removed.
pub fn clear_mol_entity_indices(state: &mut State, exempt: Option<MolType>) {
    println!("Clearing indices");
    if let Some(pep) = &mut state.peptide {
        let mut skip = false;
        if let Some(e) = exempt {
            if e == MolType::Ligand {
                skip = true;
            }
        }
        if !skip {
            pep.common.entity_i_range = None;
        }
    }
    for mol in &mut state.ligands {
        if let Some(e) = exempt {
            if e == MolType::Ligand {
                break;
            }
        }
        mol.common.entity_i_range = None;
    }
    for mol in &mut state.nucleic_acids {
        if let Some(e) = exempt {
            if e == MolType::NucleicAcid {
                break;
            }
        }
        mol.common.entity_i_range = None;
    }
    for mol in &mut state.lipids {
        if let Some(e) = exempt {
            if e == MolType::Lipid {
                break;
            }
        }
        mol.common.entity_i_range = None;
    }
}

// pub fn make_lig_from_res(state: &mut State, res: &Residue, redraw_lig: &mut bool, lig_to_cam: Option<&Camera>) {
pub fn make_lig_from_res(state: &mut State, res: &Residue, redraw_lig: &mut bool) {
    let mol = &state.peptide.as_ref().unwrap().common;
    let mut mol_fm_res = MoleculeSmall::from_res(res, &mol.atoms, &mol.bonds);

    mol_fm_res.update_aux(&state.volatile.active_mol, &mut state.lig_specific_params);

    state.ligands.push(mol_fm_res);

    *redraw_lig = true;
    state.mol_dynamics = None;

    // We leave the new ligand in place, overlapping the residue we created it from.

    state.volatile.active_mol = Some((MolType::Ligand, state.ligands.len() - 1));

    // Make it clear that we've added the ligand by showing it, and hiding hetero (if creating from Hetero)
    state.ui.visibility.hide_ligand = false;
}

fn find_nearest_mol_inner(mol: MolGenericRef<'_>, cam: &Camera) -> Option<f32> {
    let posit: Vec3F32 = mol.common().atom_posits[0].into();

    // todo: Base the offset on the molecule size, e.g. atom count.
    if cam.in_view(posit) {
        return Some((cam.position - posit).magnitude() - 4.);
    }

    None
}

/// todo: Experimental
/// Find the distance of the closest molecule to the camera, in front of it. Run this regularly upon
/// camera movement, e.g. every x steps where camera position or orientation changes.
///
/// Returns None if there are no molecules in the camera FOV.
pub fn find_nearest_mol_dist_to_cam(state: &State, cam: &Camera) -> Option<f32> {
    let mut nearest = f32::INFINITY;

    // For the protein, rely on cached distances along a collection of radials.
    if let Some(pep) = &state.peptide {
        // todo: Very slow approach for now to demonstrate concept. Change this to use a cache!!
        for (i, _atom) in pep
            .common
            .atoms
            .iter()
            .filter(|a| a.element == Element::Carbon)
            .enumerate()
        {
            if !i.is_multiple_of(20) {
                continue;
            }

            let posit: Vec3F32 = pep.common.atom_posits[i].into();
            if cam.in_view(posit.into()) {
                let dist = (cam.position - posit).magnitude() - 4.;
                if dist < nearest {
                    nearest = dist;
                }
            }
        }
    }

    for mol in &state.ligands {
        if let Some(v) = find_nearest_mol_inner(MolGenericRef::Ligand(mol), cam) {
            if v < nearest {
                nearest = v;
            }
        }
    }

    for mol in &state.nucleic_acids {
        if let Some(v) = find_nearest_mol_inner(MolGenericRef::NucleicAcid(mol), cam) {
            if v < nearest {
                nearest = v;
            }
        }
    }

    for mol in &state.lipids {
        if let Some(v) = find_nearest_mol_inner(MolGenericRef::Lipid(mol), cam) {
            if v < nearest {
                nearest = v;
            }
        }
    }

    if nearest != f32::INFINITY {
        return Some(nearest);
    }
    None
}

<<<<<<< HEAD
/// This enables GPU computation if the right compiler flag is set, and there aren't
/// errors setting up the Cuda stream. It also handles loading cuda kernels used directly
/// by this application. (Dynamics modules, for example, are handled by that library)
=======
#[cfg(feature = "cuda")]
>>>>>>> 3c1d285a
pub fn get_computation_device() -> (ComputationDevice, Option<CudaFunction>) {
    match cudarc::driver::result::init() {
        Ok(_) => {
            let ctx = CudaContext::new(0).unwrap();
            let stream = ctx.default_stream();

            let module_reflections = ctx.load_module(Ptx::from_src(PTX));

            match module_reflections {
                Ok(m) => {
                    let function = m.load_function("reflection_transform_kernel").unwrap();
                    (ComputationDevice::Gpu(stream), Some(function))
                }
                Err(e) => {
                    eprintln!("Error loading CUDA module; not using CUDA. Error: {e}");
                    (ComputationDevice::Cpu, None)
                }
            }
        }
        Err(e) => {
            eprintln!("Unable to init Cuda module: {e:?}");
            (ComputationDevice::Cpu, None)
        }
    }
}<|MERGE_RESOLUTION|>--- conflicted
+++ resolved
@@ -663,17 +663,17 @@
     if state.volatile.flags.new_density_loaded {
         state.volatile.flags.new_density_loaded = false;
 
-        if let Some(mol) = &state.peptide {
-            if !state.ui.visibility.hide_density_point_cloud {
-                if let Some(density) = &mol.elec_density {
-                    draw_density_point_cloud(&mut scene.entities, density);
-                    clear_mol_entity_indices(state, None);
-                    engine_updates.entities = EntityUpdate::All;
-                    // engine_updates
-                    //     .entities
-                    //     .push_class(EntityClass::DensityPoint as u32);
-                    return;
-                }
+        if let Some(mol) = &state.peptide
+            && !state.ui.visibility.hide_density_point_cloud
+        {
+            if let Some(density) = &mol.elec_density {
+                draw_density_point_cloud(&mut scene.entities, density);
+                clear_mol_entity_indices(state, None);
+                engine_updates.entities = EntityUpdate::All;
+                // engine_updates
+                //     .entities
+                //     .push_class(EntityClass::DensityPoint as u32);
+                return;
             }
         }
     }
@@ -732,12 +732,11 @@
         }
     }
 
-    if state.volatile.mol_pending_data_avail.is_some() {
-        if let Some(mol) = &mut state.peptide {
-            if mol.poll_data_avail(&mut state.volatile.mol_pending_data_avail) {
-                state.update_save_prefs(false);
-            }
-        }
+    if state.volatile.mol_pending_data_avail.is_some()
+        && let Some(mol) = &mut state.peptide
+        && mol.poll_data_avail(&mut state.volatile.mol_pending_data_avail)
+    {
+        state.update_save_prefs(false);
     }
 }
 
@@ -826,7 +825,6 @@
 
     if neighbors_0.len() >= 2 {
         for neighbor in neighbors_0 {
-            if !hydrogen_is[*neighbor] {}
             if *neighbor != atom_1 && !hydrogen_is[*neighbor] {
                 return Some((*neighbor, false));
             }
@@ -959,26 +957,26 @@
     }
 
     for mol in &state.ligands {
-        if let Some(v) = find_nearest_mol_inner(MolGenericRef::Ligand(mol), cam) {
-            if v < nearest {
-                nearest = v;
-            }
+        if let Some(v) = find_nearest_mol_inner(MolGenericRef::Ligand(mol), cam)
+            && v < nearest
+        {
+            nearest = v;
         }
     }
 
     for mol in &state.nucleic_acids {
-        if let Some(v) = find_nearest_mol_inner(MolGenericRef::NucleicAcid(mol), cam) {
-            if v < nearest {
-                nearest = v;
-            }
+        if let Some(v) = find_nearest_mol_inner(MolGenericRef::NucleicAcid(mol), cam)
+            && v < nearest
+        {
+            nearest = v;
         }
     }
 
     for mol in &state.lipids {
-        if let Some(v) = find_nearest_mol_inner(MolGenericRef::Lipid(mol), cam) {
-            if v < nearest {
-                nearest = v;
-            }
+        if let Some(v) = find_nearest_mol_inner(MolGenericRef::Lipid(mol), cam)
+            && v < nearest
+        {
+            nearest = v;
         }
     }
 
@@ -988,13 +986,10 @@
     None
 }
 
-<<<<<<< HEAD
 /// This enables GPU computation if the right compiler flag is set, and there aren't
 /// errors setting up the Cuda stream. It also handles loading cuda kernels used directly
 /// by this application. (Dynamics modules, for example, are handled by that library)
-=======
 #[cfg(feature = "cuda")]
->>>>>>> 3c1d285a
 pub fn get_computation_device() -> (ComputationDevice, Option<CudaFunction>) {
     match cudarc::driver::result::init() {
         Ok(_) => {
