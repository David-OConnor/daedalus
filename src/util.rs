//! A collection of utility functions that don't neatly belong in other modules.
//! For example, we may call some of these from the GUI, but they won't have any EGUI-specific
//! logic in them.

use std::{collections::HashMap, time::Instant};

use bio_files::ResidueType;
use egui::Color32;
use graphics::{Camera, ControlScheme, EngineUpdates, FWD_VEC, Mesh, Scene, Vertex};
use lin_alg::{
    f32::{Quaternion, Vec3 as Vec3F32},
    f64::Vec3,
};
use mcubes::{MarchingCubes, MeshSide};
use na_seq::{AaIdent, Element};

use crate::{
    CamSnapshot, PREFS_SAVE_INTERVAL, Selection, State, StateUi, ViewSelLevel,
    docking::{ConformationType, prep::DockingSetup},
    download_mols::load_cif_rcsb,
    dynamics::prep::populate_ff_and_q,
<<<<<<< HEAD
    mol_drawing::{EntityType, MoleculeView, draw_density, draw_density_surface, draw_molecule},
    molecule::{Atom, AtomRole, Bond, Chain, Ligand, MoleculePeptide, Residue},
=======
    mol_drawing::{
        EntityType, MoleculeView, draw_density_point_cloud, draw_density_surface, draw_molecule,
    },
    molecule::{Atom, AtomRole, Bond, Chain, Ligand, Molecule, Residue},
>>>>>>> 20e19517f0173bd591a240f5e0c4a928e4a43f00
    render::{
        CAM_INIT_OFFSET, Color, MESH_DENSITY_SURFACE, MESH_SECONDARY_STRUCTURE,
        MESH_SOLVENT_SURFACE, set_flashlight, set_static_light,
    },
    ribbon_mesh::build_cartoon_mesh,
    sa_surface::make_sas_mesh,
    ui::cam::{
        FOG_DIST_DEFAULT, RENDER_DIST_FAR, RENDER_DIST_NEAR, VIEW_DEPTH_NEAR_MIN, calc_fog_dists,
    },
};

const MOVE_TO_TARGET_DIST: f32 = 15.;
const MOVE_CAM_TO_LIG_DIST: f32 = 30.;

/// Helper
fn points_along_ray_inner(
    result: &mut Vec<usize>,
    ray: &(Vec3F32, Vec3F32),
    ray_dir: Vec3F32,
    dist_thresh: f32,
    i: usize,
    atom: &Atom,
) {
    let atom_pos: Vec3F32 = atom.posit.into();

    // Compute the closest point on the ray to the atom position
    let to_atom: Vec3F32 = atom_pos - ray.0;
    let t = to_atom.dot(ray_dir);
    let closest_point = ray.0 + ray_dir * t;

    // Compute the perpendicular distance to the ray
    let dist_to_ray = (atom_pos - closest_point).magnitude();

    // todo: take atom radius into account. E.g. Hydrogens should required a smaller dist.
    // todo: This approach is a bit sloppy, but probably better than not including it.
    if atom.element == Element::Hydrogen {
        // todo: This seems to prevent selecting at all; not sure why.
        // dist_thresh *= 0.9;
    }
    if dist_to_ray < dist_thresh {
        result.push(i);
    }
}

/// Used for cursor selection. Returns (atom indices prot, atom indices lig)
pub fn points_along_ray(
    ray: (Vec3F32, Vec3F32),
    atoms: &[Atom],
    atoms_lig: &[Atom],
    dist_thresh: f32,
) -> (Vec<usize>, Vec<usize>) {
    let mut result_prot = Vec::new();
    let mut result_lig = Vec::new();

    let ray_dir = (ray.1 - ray.0).to_normalized();

    for (i, atom) in atoms.iter().enumerate() {
        points_along_ray_inner(&mut result_prot, &ray, ray_dir, dist_thresh, i, atom);
    }
    for (i, atom) in atoms_lig.iter().enumerate() {
        points_along_ray_inner(&mut result_lig, &ray, ray_dir, dist_thresh, i, atom);
    }

    (result_prot, result_lig)
}

/// From under the cursor; pick the one near the ray, closest to the camera. This function is
/// run after the ray geometry is calculated, and is responsible for determing which atoms, residues, etc
/// are available for selection. It takes into account graphical filters, so only visible items
/// are selected.
///
/// Can select atoms from the protein, or ligand.
pub fn find_selected_atom(
    atoms_along_ray: &[usize],
    atoms_lig_along_ray: &[usize],
    atoms_prot: &[Atom],
    ress: &[Residue],
    atoms_lig: &[Atom],
    ray: &(Vec3F32, Vec3F32),
    ui: &StateUi,
    chains: &[Chain],
) -> Selection {
    if atoms_along_ray.is_empty() && atoms_lig_along_ray.is_empty() {
        return Selection::None;
    }

    // todo: Also consider togglign between ones under the cursor near the front,
    // todo and picking the one closest to the ray.

    let mut near_i = 0;
    let mut near_dist = 99_999.;

    for atom_i in atoms_along_ray {
        let chain_hidden = {
            let chains_this_atom: Vec<&Chain> =
                chains.iter().filter(|c| c.atoms.contains(atom_i)).collect();

            let mut hidden = false;
            for chain in &chains_this_atom {
                if !chain.visible {
                    hidden = true;
                    break;
                }
            }
            hidden
        };

        if chain_hidden {
            continue;
        }

        let atom = &atoms_prot[*atom_i];

        if ui.visibility.hide_sidechains || matches!(ui.mol_view, MoleculeView::Backbone) {
            if let Some(role) = atom.role {
                if role == AtomRole::Sidechain || role == AtomRole::H_Sidechain {
                    continue;
                }
            }
        }

        if let Some(role) = atom.role {
            if ui.visibility.hide_sidechains && role == AtomRole::Sidechain {
                continue;
            }
            if role == AtomRole::Water
                && (ui.visibility.hide_water
                    || matches!(
                        ui.mol_view,
                        MoleculeView::SpaceFill | MoleculeView::Backbone
                    ))
            {
                continue;
            }
        }

        if ui.visibility.hide_hydrogen && atom.element == Element::Hydrogen {
            continue;
        }

        if ui.visibility.hide_hetero && atom.hetero {
            continue;
        }

        if ui.visibility.hide_non_hetero && !atom.hetero {
            continue;
        }

        let posit: Vec3F32 = atom.posit.into();
        let dist = (posit - ray.0).magnitude();

        if dist < near_dist {
            near_i = *atom_i;
            near_dist = dist;
        }
    }

    // Second pass for ligands; we skip most of the hidden checks here that apply to protein atoms.

    let mut near_i_lig = 0;
    let mut near_dist_lig = 99_999.;

    for atom_i in atoms_lig_along_ray {
        let atom = &atoms_lig[*atom_i];

        if ui.visibility.hide_hydrogen && atom.element == Element::Hydrogen {
            continue;
        }

        let posit: Vec3F32 = atom.posit.into();
        let dist = (posit - ray.0).magnitude();

        if dist < near_dist_lig {
            near_i_lig = *atom_i;
            near_dist_lig = dist;
        }
    }

    // This is equivalent to our empty check above, but catches the case of the atom count being
    // empty due to hidden chains.
    if near_dist == 99_999. && near_dist_lig == 99_999. {
        return Selection::None;
    }

    if near_dist_lig < near_dist {
        return Selection::AtomLigand(near_i_lig);
    }

    match ui.view_sel_level {
        ViewSelLevel::Atom => Selection::Atom(near_i),
        ViewSelLevel::Residue => {
            for (i_res, _res) in ress.iter().enumerate() {
                let atom_near = &atoms_prot[near_i];
                if let Some(res_i) = atom_near.residue {
                    if res_i == i_res {
                        return Selection::Residue(i_res);
                    }
                }
            }
            Selection::None // Selected atom is not in a residue.
        }
    }
}

pub fn mol_center_size(atoms: &[Atom]) -> (Vec3, f32) {
    let mut sum = Vec3::new_zero();
    let mut max_dim = 0.;

    for atom in atoms {
        sum += atom.posit;

        // Cheaper than calculating magnitude.
        if atom.posit.x.abs() > max_dim {
            max_dim = atom.posit.x.abs();
        }
        if atom.posit.y.abs() > max_dim {
            max_dim = atom.posit.y.abs();
        }
        if atom.posit.z.abs() > max_dim {
            max_dim = atom.posit.z.abs();
        }
    }

    (sum / (atoms.len() as f64), max_dim as f32)
}

/// Move the camera to look at a point of interest. Takes the starting location into account.
/// todo: Smooth interpolated zoom.
pub fn cam_look_at(cam: &mut Camera, target: Vec3) {
    let tgt: Vec3F32 = target.into();
    let diff = tgt - cam.position;
    let dir = diff.to_normalized();
    let dist = diff.magnitude();

    // Rotate the camera to look at the target.
    let cam_looking_at = cam.orientation.rotate_vec(FWD_VEC);
    let rotator = Quaternion::from_unit_vecs(cam_looking_at, dir);

    cam.orientation = rotator * cam.orientation;

    // Slide along the patah between cam and target until close to it.
    let move_dist = dist - MOVE_TO_TARGET_DIST;
    cam.position += dir * move_dist;
}

pub fn cam_look_at_outside(cam: &mut Camera, target: Vec3F32, mol_center: Vec3F32) {
    // Note: This is similar to `cam_look_at`, but we don't call that, as we're positioning
    // with an absolute orientation in mind, vice `cam_look_at`'s use of current cam LOS.

    // Look from the outside in, so our view is unobstructed by the protein. Do this after
    // the camera is positioned.
    let look_vec = (target - mol_center).to_normalized();

    cam.position = target + look_vec * MOVE_CAM_TO_LIG_DIST;
    cam.orientation = Quaternion::from_unit_vecs(FWD_VEC, -look_vec);
}

pub fn select_from_search(state: &mut State) {
    let query = &state.ui.atom_res_search.to_lowercase();

    let Some(mol) = &state.molecule else {
        return;
    };

    match state.ui.view_sel_level {
        ViewSelLevel::Atom => {
            for (i, atom) in mol.atoms.iter().enumerate() {
                // if query.contains(&atom.serial_number.to_string()) {
                if query == &atom.serial_number.to_string() {
                    state.ui.selection = Selection::Atom(i);
                    return;
                }
            }
        }
        ViewSelLevel::Residue => {
            for (i, res) in mol.residues.iter().enumerate() {
                if query.contains(&res.serial_number.to_string()) {
                    state.ui.selection = Selection::Residue(i);
                    return;
                }
                match &res.res_type {
                    ResidueType::AminoAcid(aa) => {
                        if query.contains(&aa.to_str(AaIdent::ThreeLetters).to_lowercase()) {
                            state.ui.selection = Selection::Residue(i);
                            return;
                        }
                    }
                    ResidueType::Water => {}
                    ResidueType::Other(name) => {
                        if query.contains(&name.to_lowercase()) {
                            state.ui.selection = Selection::Residue(i);
                            return;
                        }
                    }
                }
            }
        }
    }
}

pub fn cycle_selected(state: &mut State, scene: &mut Scene, reverse: bool) {
    let Some(mol) = &state.molecule else { return };

    let dir = if reverse { -1 } else { 1 };

    // todo: DRY between atom and res.
    match state.ui.view_sel_level {
        ViewSelLevel::Atom => match state.ui.selection {
            Selection::Atom(atom_i) => {
                for chain in &mol.chains {
                    if chain.atoms.contains(&atom_i) {
                        let mut new_atom_i = atom_i as isize;

                        while new_atom_i < (mol.atoms.len() as isize) - 1 && new_atom_i >= 0 {
                            new_atom_i += dir;
                            let nri = new_atom_i as usize;
                            if chain.atoms.contains(&nri) {
                                state.ui.selection = Selection::Atom(nri);
                                break;
                            }
                        }
                        break;
                    }
                }
            }
            Selection::AtomLigand(atom_i) => {
                let Some(lig) = &state.ligand else { return };

                // todo: DRY with the above for peptide atoms.
                let mut new_atom_i = atom_i as isize;

                while new_atom_i < (lig.molecule.atoms.len() as isize) - 1 && new_atom_i >= 0 {
                    new_atom_i += dir;
                    let nri = new_atom_i as usize;
                    state.ui.selection = Selection::AtomLigand(nri);
                    break;
                }
            }
            _ => {
                if !mol.atoms.is_empty() {
                    state.ui.selection = Selection::Atom(0);
                }
            }
        },
        ViewSelLevel::Residue => {
            match state.ui.selection {
                Selection::Residue(res_i) => {
                    for chain in &mol.chains {
                        if chain.residues.contains(&res_i) {
                            // Pick a residue from the chain the current selection is on.
                            let mut new_res_i = res_i as isize;

                            while new_res_i < (mol.residues.len() as isize) - 1 && new_res_i >= 0 {
                                new_res_i += dir;
                                let nri = new_res_i as usize;
                                if chain.residues.contains(&nri) {
                                    state.ui.selection = Selection::Residue(nri);
                                    break;
                                }
                            }
                            break;
                        }
                    }
                }
                _ => {
                    if !mol.residues.is_empty() {
                        state.ui.selection = Selection::Residue(0);
                    }
                }
            }
        }
    }

    if let ControlScheme::Arc { center } = &mut scene.input_settings.control_scheme {
        *center = orbit_center(state);
    }
}

pub fn check_prefs_save(state: &mut State) {
    static mut LAST_PREF_SAVE: Option<Instant> = None;
    let now = Instant::now();

    unsafe {
        if let Some(last_save) = LAST_PREF_SAVE {
            if (now - last_save).as_secs() > PREFS_SAVE_INTERVAL {
                LAST_PREF_SAVE = Some(now);
                state.update_save_prefs(false)
            }
        } else {
            // Initialize LAST_PREF_SAVE the first time it's accessed
            LAST_PREF_SAVE = Some(now);
        }
    }
}

// todo: Update this A/R.

// todo: Also calculate the dihedral angle using 3 bonds. (4 atoms).
/// Bond_0 and bond_1 must share an atom. For now, we assume `bond_0`'s atom_1 is the same as
/// `bond_1`'s atom_0.
pub fn bond_angle(atoms: &[Atom], bond_0: &Bond, bond_1: &Bond) -> f64 {
    if bond_0.atom_1 != bond_1.atom_0 {
        eprintln!("Error: bonds do not share an atom.");
        return 0.;
    }

    let posit_0 = atoms[bond_0.atom_0].posit;
    let posit_1 = atoms[bond_0.atom_1].posit; // Same as bond_1.atom_0.
    let posit_2 = atoms[bond_1.atom_1].posit;

    // Vectors from the central atom
    let v1 = posit_0 - posit_1;
    let v2 = posit_2 - posit_1;

    let dot = v1.dot(v2);
    let mag = v1.magnitude() * v2.magnitude();

    if mag.abs() < 1e-9 {
        // Avoid division by zero in degenerate cases
        0.0
    } else {
        // Clamp to [-1.0, 1.0] to avoid numerical issues before acos
        let mut cos_angle = dot / mag;
        cos_angle = cos_angle.clamp(-1.0, 1.0);
        cos_angle.acos().to_degrees()
    }
}

/// Creates pairs of all *nearby* positions. Much faster than comparing every combination, if only nearly
/// ones are relevant.
/// The separate `indexes` parameter allows `posits` to be a subset of the array we're indexing into,
/// e.g. a filtered set of atoms.
pub fn setup_neighbor_pairs(
    posits: &[&Vec3],
    indexes: &[usize],
    grid_size: f64,
) -> Vec<(usize, usize)> {
    // Build a spatial grid for atom indices.
    let mut grid: HashMap<(i32, i32, i32), Vec<usize>> = HashMap::new();

    for (i, posit) in posits.iter().enumerate() {
        let grid_pos = (
            (posit.x / grid_size).floor() as i32,
            (posit.y / grid_size).floor() as i32,
            (posit.z / grid_size).floor() as i32,
        );

        grid.entry(grid_pos).or_default().push(indexes[i]);
    }

    // Collect candidate atom pairs based on neighboring grid cells.
    let mut result = Vec::new();
    for (&cell, indices) in &grid {
        // Look at this cell and its neighbors.
        for dx in -1..=1 {
            for dy in -1..=1 {
                for dz in -1..=1 {
                    let neighbor_cell = (cell.0 + dx, cell.1 + dy, cell.2 + dz);
                    if let Some(neighbor_indices) = grid.get(&neighbor_cell) {
                        // Attempt to prevent duplicates as we iterate. Note working.
                        for &i in indices {
                            for &j in neighbor_indices {
                                // The ordering prevents duplicates.
                                if i < j {
                                    result.push((i, j));
                                }
                            }
                        }
                    }
                }
            }
        }
    }

    result
}

/// Based on selection status and if a molecule is open, find the center for the orbit camera.
pub fn orbit_center(state: &State) -> Vec3F32 {
    if state.ui.orbit_around_selection {
        match &state.ui.selection {
            Selection::Atom(i) => {
                if let Some(mol) = &state.molecule {
                    match mol.atoms.get(*i) {
                        Some(a) => a.posit.into(),
                        None => Vec3F32::new_zero(),
                    }
                } else {
                    Vec3F32::new_zero()
                }
            }
            Selection::AtomLigand(i) => {
                if let Some(lig) = &state.ligand {
                    lig.atom_posits[*i].into()
                } else {
                    Vec3F32::new_zero()
                }
            }
            Selection::Residue(i) => {
                if let Some(mol) = &state.molecule {
                    match mol.residues.get(*i) {
                        Some(res) => {
                            match mol.atoms.get(match res.atoms.first() {
                                Some(a) => *a,
                                None => return Vec3F32::new_zero(),
                            }) {
                                Some(a) => a.posit.into(),
                                None => Vec3F32::new_zero(),
                            }
                        }
                        None => Vec3F32::new_zero(),
                    }
                } else {
                    Vec3F32::new_zero()
                }
            }
            Selection::Atoms(is) => {
                if let Some(mol) = &state.molecule {
                    match mol.atoms.get(is[0]) {
                        Some(a) => a.posit.into(),
                        None => Vec3F32::new_zero(),
                    }
                } else {
                    Vec3F32::new_zero()
                }
            }
            Selection::None => {
                if let Some(mol) = &state.molecule {
                    mol.center.into()
                } else {
                    lin_alg::f32::Vec3::new_zero()
                }
            }
        }
    } else {
        if let Some(mol) = &state.molecule {
            mol.center.into()
        } else {
            Vec3F32::new_zero()
        }
    }
}

/// A helper fn. Maps from a global index, to a local atom from a subset.
pub fn find_atom<'a>(atoms: &'a [Atom], indices: &[usize], i_to_find: usize) -> Option<&'a Atom> {
    for (i_set, atom) in atoms.iter().enumerate() {
        if indices[i_set] == i_to_find {
            return Some(atom);
        }
    }

    None
}

pub fn load_atom_coords_rcsb(
    ident: &str,
    state: &mut State,
    scene: &mut Scene,
    engine_updates: &mut EngineUpdates,
    redraw: &mut bool,
    reset_cam: &mut bool,
) {
    match load_cif_rcsb(ident) {
        // tood: For organization purposes, move thi scode out of the UI.
        Ok((cif, cif_text)) => {
            // let mol: Molecule = match cif.try_into() {

            let ff_map = &state.ff_params.prot_ff_q_map.as_ref().unwrap().internal;

            let mut mol: MoleculePeptide = match MoleculePeptide::from_mmcif(cif, ff_map) {
                Ok(m) => m,
                Err(e) => {
                    eprintln!("Problem parsing mmCif data into molecule: {e:?}");
                    return;
                }
            };

            // todo: This block is a direct C+P from file_io/mod.rs. Refactor into shared code.
            // If we've loaded general FF params, apply them to get FF type and charge.
            if let Some(charge_ff_data) = &state.ff_params.prot_ff_q_map {
                if let Err(e) = populate_ff_and_q(&mut mol.atoms, &mol.residues, &charge_ff_data) {
                    eprintln!(
                        "Unable to populate FF charge and FF type for protein atoms: {:?}",
                        e
                    );
                } else {
                    // Run this to update the ff name and charge data on the set of receptor
                    // atoms near the docking site.
                    if let Some(lig) = &mut state.ligand {
                        state.volatile.docking_setup = Some(DockingSetup::new(
                            &mol,
                            lig,
                            &state.volatile.lj_lookup_table,
                            &state.bh_config,
                        ));
                    }
                }
            }

            state.volatile.aa_seq_text = String::with_capacity(mol.atoms.len());
            for aa in &mol.aa_seq {
                state
                    .volatile
                    .aa_seq_text
                    .push_str(&aa.to_str(AaIdent::OneLetter));
            }

            // todo: DRY from `open_molecule`. Refactor into shared code?

            state.volatile.aa_seq_text = String::with_capacity(mol.atoms.len());
            for aa in &mol.aa_seq {
                state
                    .volatile
                    .aa_seq_text
                    .push_str(&aa.to_str(AaIdent::OneLetter));
            }

            state.volatile.flags.ss_mesh_created = false;
            state.volatile.flags.sas_mesh_created = false;
            state.volatile.flags.clear_density_drawing = true;
            state.molecule = Some(mol);
            state.cif_pdb_raw = Some(cif_text);
        }
        Err(e) => eprintln!("Problem loading molecule from CIF: {e:?}"),
    }

    state.update_from_prefs();

    *redraw = true;
    *reset_cam = true;
    set_flashlight(scene);
    engine_updates.lighting = true;

    // todo: async
    // Only after updating from prefs (to prevent unecesasary loading) do we update data avail.
    state
        .molecule
        .as_mut()
        .unwrap()
        .updates_rcsb_data(&mut state.volatile.mol_pending_data_avail);
}

pub fn save_snap(state: &mut State, cam: &Camera, name: &str) {
    state
        .cam_snapshots
        .push(CamSnapshot::from_cam(cam, name.to_owned()));
    state.ui.cam_snapshot_name = String::new();

    state.ui.cam_snapshot = Some(state.cam_snapshots.len() - 1);

    state.update_save_prefs(false);
}

// The snap must be set in state.ui.cam_snapshot ahead of calling this.
pub fn load_snap(state: &mut State, scene: &mut Scene, engine_updates: &mut EngineUpdates) {
    if let Some(snap_i) = state.ui.cam_snapshot {
        match state.cam_snapshots.get(snap_i) {
            Some(snap) => {
                scene.camera.position = snap.position;
                scene.camera.orientation = snap.orientation;
                scene.camera.far = snap.far;

                scene.camera.update_proj_mat(); // In case `far` etc changed.
                engine_updates.camera = true;

                set_flashlight(scene);
                engine_updates.lighting = true;
            }
            None => {
                eprintln!("Error: Could not find snapshot {}", snap_i);
            }
        }
    }
}

/// Resets the camera to the *front* view, and related settings.
pub fn reset_camera(
    scene: &mut Scene,
    view_depth: &mut (u16, u16),
    engine_updates: &mut EngineUpdates,
    mol: &MoleculePeptide,
) {
    let center: lin_alg::f32::Vec3 = mol.center.into();
    scene.camera.position =
        lin_alg::f32::Vec3::new(center.x, center.y, center.z - (mol.size + CAM_INIT_OFFSET));
    scene.camera.orientation = Quaternion::new_identity();

    scene.camera.near = RENDER_DIST_NEAR;
    scene.camera.far = RENDER_DIST_FAR;

    let (start, end) = calc_fog_dists(FOG_DIST_DEFAULT);

    scene.camera.fog_start = start;
    scene.camera.fog_end = end;

    scene.camera.update_proj_mat();

    set_static_light(scene, center, mol.size);
    set_flashlight(scene);

    engine_updates.camera = true;
    engine_updates.lighting = true;

    *view_depth = (VIEW_DEPTH_NEAR_MIN, FOG_DIST_DEFAULT);
}

/// Utility function that prints to stderr, and the CLI output. Sets the out flag.
pub fn handle_err(ui: &mut StateUi, msg: String) {
    eprintln!("{msg}");
    ui.cmd_line_output = msg;
    ui.cmd_line_out_is_err = true;
}

/// Utility function that prints to stdout, and the CLI output. Sets the out flag.
pub fn handle_success(ui: &mut StateUi, msg: String) {
    println!("{msg}");
    ui.cmd_line_output = msg;
    ui.cmd_line_out_is_err = false;
}

pub fn close_mol(state: &mut State, scene: &mut Scene, engine_updates: &mut EngineUpdates) {
    state.molecule = None;
    state.mol_dynamics = None;

    scene.entities.retain(|ent| {
        ent.class != EntityType::Protein as u32
            && ent.class != EntityType::DensityPoint as u32
            && ent.class != EntityType::DensitySurface as u32
            && ent.class != EntityType::SecondaryStructure as u32
            && ent.class != EntityType::SaSurface as u32
    });

    state.to_save.last_opened = None;
    state.to_save.last_map_opened = None;
    state.volatile.aa_seq_text = String::new();

    state.update_save_prefs(false);

    engine_updates.entities = true;
}

pub fn close_lig(state: &mut State, scene: &mut Scene, engine_updates: &mut EngineUpdates) {
    state.ligand = None;
    scene
        .entities
        .retain(|ent| ent.class != EntityType::Ligand as u32);

    engine_updates.entities = true;

    state.to_save.last_ligand_opened = None;
    state.update_save_prefs(false);
}

/// Populate the electron-density mesh (isosurface). This assumes the density_rect is already set up.
pub fn make_density_mesh(state: &mut State, scene: &mut Scene, engine_updates: &mut EngineUpdates) {
    let Some(mol) = &state.molecule else {
        return;
    };
    let Some(rect) = &mol.density_rect else {
        return;
    };
    let Some(density) = &mol.elec_density else {
        return;
    };

    let dims = (rect.dims[0], rect.dims[1], rect.dims[2]); // (nx, ny, nz)

    let size = (
        (rect.step[0] * rect.dims[0] as f64) as f32, // Δx * nx  (Å)
        (rect.step[1] * rect.dims[1] as f64) as f32,
        (rect.step[2] * rect.dims[2] as f64) as f32,
    );

    let sampling_interval = (
        rect.dims[0] as f32,
        rect.dims[1] as f32,
        rect.dims[2] as f32,
    );

    match MarchingCubes::from_gridpoints(
        dims,
        size,
        sampling_interval,
        rect.origin_cart.into(),
        density,
        state.ui.density_iso_level,
    ) {
        Ok(mc) => {
            let mesh = mc.generate(MeshSide::OutsideOnly);

            // Convert from `mcubes::Mesh` to `graphics::Mesh`.
            let vertices = mesh
                .vertices
                .iter()
                .map(|v| Vertex::new(v.posit.to_arr(), v.normal))
                .collect();

            scene.meshes[MESH_DENSITY_SURFACE] = Mesh {
                vertices,
                indices: mesh.indices,
                material: 0,
            };

            if !state.ui.visibility.hide_density_surface {
                draw_density_surface(&mut scene.entities);
            }

            engine_updates.meshes = true;
            engine_updates.entities = true;
        }
        Err(e) => handle_err(&mut state.ui, e.to_string()),
    }
}

/// Code here is ctivated by flags. It's organized here, where we have access to the Scene.
/// These flags are set in places that don't have access to the scene.
pub fn handle_scene_flags(
    state: &mut State,
    scene: &mut Scene,
    engine_updates: &mut EngineUpdates,
) {
    if state.volatile.flags.new_mol_loaded {
        state.volatile.flags.new_mol_loaded = false;

        if let Some(mol) = &state.molecule {
            reset_camera(scene, &mut state.ui.view_depth, engine_updates, mol);
        }

        set_flashlight(scene);
        engine_updates.lighting = true;
    }

    if state.volatile.flags.new_density_loaded {
        state.volatile.flags.new_density_loaded = false;

        if let Some(mol) = &state.molecule {
            if !state.ui.visibility.hide_density_point_cloud {
                if let Some(density) = &mol.elec_density {
                    draw_density_point_cloud(&mut scene.entities, density);
                    engine_updates.entities = true;
                    return;
                }
            }
        }
    }

    if state.volatile.flags.clear_density_drawing {
        state.volatile.flags.clear_density_drawing = false;

        scene.entities.retain(|ent| {
            ent.class != EntityType::DensityPoint as u32
                && ent.class != EntityType::DensitySurface as u32
        });
    }

    if state.volatile.flags.make_density_iso_mesh {
        state.volatile.flags.make_density_iso_mesh = false;
        make_density_mesh(state, scene, engine_updates);
    }

    if state.volatile.flags.update_ss_mesh {
        state.volatile.flags.update_ss_mesh = false;
        state.volatile.flags.ss_mesh_created = true;

        if let Some(mol) = &state.molecule {
            scene.meshes[MESH_SECONDARY_STRUCTURE] =
                build_cartoon_mesh(&mol.secondary_structure, &mol.atoms);

            engine_updates.meshes = true;
        }
    }

    if state.volatile.flags.update_sas_mesh {
        state.volatile.flags.update_sas_mesh = false;
        state.volatile.flags.sas_mesh_created = true;

        if let Some(mol) = &state.molecule {
            let atoms: Vec<&_> = mol.atoms.iter().filter(|a| !a.hetero).collect();
            scene.meshes[MESH_SOLVENT_SURFACE] =
                make_sas_mesh(&atoms, state.to_save.sa_surface_precision);

            // We draw the molecule here
            if matches!(
                state.ui.mol_view,
                MoleculeView::Dots | MoleculeView::Surface
            ) {
                // The dots are drawn from the mesh vertices
                draw_molecule(state, scene);
                engine_updates.entities = true;
            }

            engine_updates.meshes = true;
        }
    }

    if state.volatile.mol_pending_data_avail.is_some() {
        if let Some(mol) = &mut state.molecule {
            if mol.poll_data_avail(&mut state.volatile.mol_pending_data_avail) {
                state.update_save_prefs(false);
            }
        }
    }
}

pub fn make_egui_color(color: Color) -> Color32 {
    Color32::from_rgb(
        (color.0 * 255.) as u8,
        (color.1 * 255.) as u8,
        (color.2 * 255.) as u8,
    )
}

/// Align the ligand to a residue on a molecule. This is generally a hetero copy of the ligand,
/// as part of the protein's coordinate file. Attempt to match atoms exactly; this requires the ligand's
/// atom labels to match that in the residue.. If not,
/// use a flexible conformation, or match partly.
///
/// Return a center suitable for docking.
pub fn move_lig_to_res(lig: &mut Ligand, mol: &MoleculePeptide, res: &Residue) -> Vec3 {
    // todo: Pick center-of-mass atom, or better yet, match it to the anchor atom.
    let posit = mol.atoms[res.atoms[0]].posit;

    // todo: YOu need to add hydrogens to hetero atoms.

    let mut all_found = false;
    for (lig_i, atom_lig) in lig.molecule.atoms.iter().enumerate() {
        if atom_lig.type_in_res.is_none() {
            continue;
        }
        let mut found = false;

        for i in &res.atoms {
            let atom_res = &mol.atoms[*i];
            if atom_res.type_in_res.is_none() {
                continue;
            }

            if atom_res.type_in_res == atom_lig.type_in_res {
                lig.atom_posits[lig_i] = atom_res.posit;
                found = true;
                break;
            }
        }
        if !found {
            // todo: If it's just a few, automatically position based on geometry to the positioned atoms.
            eprintln!("Unable to position a ligand atom based on the residue: {atom_lig}");
            all_found = false;
            // todo: Temp break rm until we can add het Hydrogens or find a workaround.
            // break;
        }
    }

    lig.pose.conformation_type = if all_found {
        println!("Found all atoms required to position ligand to residue.");
        ConformationType::AbsolutePosits
    } else {
        // todo temp abs until we populate het Hydrogens or find a workaround
        ConformationType::AbsolutePosits

        // ConformationType::Flexible {
        //     torsions: Vec::new(),
        // }
    };

    posit
}

/// A helper used, for example, for orienting double bonds. Finds an arbitrary neighbor to the bond.
/// Returns neighbor's index. Return the index instead of posit for flexibility, e.g. with lig.atom_posits.
/// Returns (index, if index is from atom 1). This is important for knowing which side we're working with.
///
/// Note: We don't take Hydrogens into account, because they confuse the situation of aromatic rings.
pub fn find_neighbor_posit(
    mol: &Molecule,
    atom_0: usize,
    atom_1: usize,
    hydrogen_is: &[bool],
) -> Option<(usize, bool)> {
    let neighbors_0 = &mol.adjacency_list[atom_0];

    if neighbors_0.len() >= 2 {
        for neighbor in neighbors_0 {
            if !hydrogen_is[*neighbor] {}
            if *neighbor != atom_1 && !hydrogen_is[*neighbor] {
                return Some((*neighbor, false));
            }
        }
    }

    let neighbors_1 = &mol.adjacency_list[atom_1];

    if !neighbors_1.len() >= 2 {
        for neighbor in neighbors_1 {
            if *neighbor != atom_0 && !hydrogen_is[*neighbor] {
                return Some((*neighbor, true));
            }
        }
    }

    None
}<|MERGE_RESOLUTION|>--- conflicted
+++ resolved
@@ -19,15 +19,12 @@
     docking::{ConformationType, prep::DockingSetup},
     download_mols::load_cif_rcsb,
     dynamics::prep::populate_ff_and_q,
-<<<<<<< HEAD
     mol_drawing::{EntityType, MoleculeView, draw_density, draw_density_surface, draw_molecule},
     molecule::{Atom, AtomRole, Bond, Chain, Ligand, MoleculePeptide, Residue},
-=======
     mol_drawing::{
         EntityType, MoleculeView, draw_density_point_cloud, draw_density_surface, draw_molecule,
     },
     molecule::{Atom, AtomRole, Bond, Chain, Ligand, Molecule, Residue},
->>>>>>> 20e19517f0173bd591a240f5e0c4a928e4a43f00
     render::{
         CAM_INIT_OFFSET, Color, MESH_DENSITY_SURFACE, MESH_SECONDARY_STRUCTURE,
         MESH_SOLVENT_SURFACE, set_flashlight, set_static_light,
