<?xml version="1.0" encoding="UTF-8"?>
<project version="4">
  <component name="AutoImportSettings">
    <option name="autoReloadType" value="ALL" />
  </component>
  <component name="CargoProjects">
    <cargoProject FILE="$PROJECT_DIR$/Cargo.toml" />
  </component>
  <component name="ChangeListManager">
    <list default="true" id="56119a7d-3397-4692-902c-376cd93a301b" name="Changes" comment="">
      <change afterPath="$PROJECT_DIR$/src/nucleic_acid.rs" afterDir="false" />
      <change beforePath="$PROJECT_DIR$/.idea/workspace.xml" beforeDir="false" afterPath="$PROJECT_DIR$/.idea/workspace.xml" afterDir="false" />
<<<<<<< HEAD
      <change beforePath="$PROJECT_DIR$/src/cuda/cuda.cu" beforeDir="false" afterPath="$PROJECT_DIR$/src/cuda/cuda.cu" afterDir="false" />
      <change beforePath="$PROJECT_DIR$/src/cuda/util.cu" beforeDir="false" afterPath="$PROJECT_DIR$/src/cuda/util.cu" afterDir="false" />
=======
<<<<<<< HEAD
      <change beforePath="$PROJECT_DIR$/src/add_hydrogens.rs" beforeDir="false" afterPath="$PROJECT_DIR$/src/add_hydrogens.rs" afterDir="false" />
      <change beforePath="$PROJECT_DIR$/src/docking/external.rs" beforeDir="false" afterPath="$PROJECT_DIR$/src/docking/external.rs" afterDir="false" />
      <change beforePath="$PROJECT_DIR$/src/docking/find_sites.rs" beforeDir="false" afterPath="$PROJECT_DIR$/src/docking/find_sites.rs" afterDir="false" />
      <change beforePath="$PROJECT_DIR$/src/docking/prep.rs" beforeDir="false" afterPath="$PROJECT_DIR$/src/docking/prep.rs" afterDir="false" />
      <change beforePath="$PROJECT_DIR$/src/download_mols.rs" beforeDir="false" afterPath="$PROJECT_DIR$/src/download_mols.rs" afterDir="false" />
      <change beforePath="$PROJECT_DIR$/src/drug_like.rs" beforeDir="false" afterPath="$PROJECT_DIR$/src/drug_like.rs" afterDir="false" />
      <change beforePath="$PROJECT_DIR$/src/dynamics/prep.rs" beforeDir="false" afterPath="$PROJECT_DIR$/src/dynamics/prep.rs" afterDir="false" />
      <change beforePath="$PROJECT_DIR$/src/file_io/mod.rs" beforeDir="false" afterPath="$PROJECT_DIR$/src/file_io/mod.rs" afterDir="false" />
      <change beforePath="$PROJECT_DIR$/src/file_io/pdbqt.rs" beforeDir="false" afterPath="$PROJECT_DIR$/src/file_io/pdbqt.rs" afterDir="false" />
      <change beforePath="$PROJECT_DIR$/src/main.rs" beforeDir="false" afterPath="$PROJECT_DIR$/src/main.rs" afterDir="false" />
      <change beforePath="$PROJECT_DIR$/src/molecule.rs" beforeDir="false" afterPath="$PROJECT_DIR$/src/molecule.rs" afterDir="false" />
      <change beforePath="$PROJECT_DIR$/src/save_load.rs" beforeDir="false" afterPath="$PROJECT_DIR$/src/save_load.rs" afterDir="false" />
      <change beforePath="$PROJECT_DIR$/src/tests.rs" beforeDir="false" afterPath="$PROJECT_DIR$/src/tests.rs" afterDir="false" />
      <change beforePath="$PROJECT_DIR$/src/ui.rs" beforeDir="false" afterPath="$PROJECT_DIR$/src/ui.rs" afterDir="false" />
      <change beforePath="$PROJECT_DIR$/src/ui_aux.rs" beforeDir="false" afterPath="$PROJECT_DIR$/src/ui_aux.rs" afterDir="false" />
      <change beforePath="$PROJECT_DIR$/src/util.rs" beforeDir="false" afterPath="$PROJECT_DIR$/src/util.rs" afterDir="false" />
=======
      <change beforePath="$PROJECT_DIR$/Cargo.toml" beforeDir="false" afterPath="$PROJECT_DIR$/Cargo.toml" afterDir="false" />
      <change beforePath="$PROJECT_DIR$/src/dynamics/bonded.rs" beforeDir="false" afterPath="$PROJECT_DIR$/src/dynamics/bonded.rs" afterDir="false" />
      <change beforePath="$PROJECT_DIR$/src/dynamics/bonded_forces.rs" beforeDir="false" afterPath="$PROJECT_DIR$/src/dynamics/bonded_forces.rs" afterDir="false" />
>>>>>>> 00941132
      <change beforePath="$PROJECT_DIR$/src/dynamics/mod.rs" beforeDir="false" afterPath="$PROJECT_DIR$/src/dynamics/mod.rs" afterDir="false" />
      <change beforePath="$PROJECT_DIR$/src/dynamics/non_bonded.rs" beforeDir="false" afterPath="$PROJECT_DIR$/src/dynamics/non_bonded.rs" afterDir="false" />
      <change beforePath="$PROJECT_DIR$/src/forces.rs" beforeDir="false" afterPath="$PROJECT_DIR$/src/forces.rs" afterDir="false" />
      <change beforePath="$PROJECT_DIR$/src/ui/misc.rs" beforeDir="false" afterPath="$PROJECT_DIR$/src/ui/misc.rs" afterDir="false" />
>>>>>>> 20e19517f0173bd591a240f5e0c4a928e4a43f00
    </list>
    <option name="SHOW_DIALOG" value="false" />
    <option name="HIGHLIGHT_CONFLICTS" value="true" />
    <option name="HIGHLIGHT_NON_ACTIVE_CHANGELIST" value="false" />
    <option name="LAST_RESOLUTION" value="IGNORE" />
  </component>
  <component name="ExecutionTargetManager" SELECTED_TARGET="RsBuildProfile:release" />
  <component name="FileTemplateManagerImpl">
    <option name="RECENT_TEMPLATES">
      <list>
        <option value="Rust File" />
      </list>
    </option>
  </component>
  <component name="Git.Settings">
    <option name="RECENT_GIT_ROOT_PATH" value="$PROJECT_DIR$" />
  </component>
  <component name="MacroExpansionManager">
    <option name="directoryName" value="fa3CKk2B" />
  </component>
  <component name="ProjectColorInfo">{
  &quot;associatedIndex&quot;: 1
}</component>
  <component name="ProjectId" id="31QLmAo8mP5XYfMan3MUB9v2Id3" />
  <component name="ProjectViewState">
    <option name="hideEmptyMiddlePackages" value="true" />
    <option name="showLibraryContents" value="true" />
  </component>
<<<<<<< HEAD
  <component name="PropertiesComponent"><![CDATA[{
  "keyToString": {
    "Cargo.Fmt.executor": "Run",
    "Cargo.Run daedalus.executor": "Run",
    "ModuleVcsDetector.initialDetectionPerformed": "true",
    "RunOnceActivity.ShowReadmeOnStart": "true",
    "RunOnceActivity.TerminalTabsStorage.copyFrom.TerminalArrangementManager.252": "true",
    "RunOnceActivity.git.unshallow": "true",
    "RunOnceActivity.rust.reset.selective.auto.import": "true",
    "git-widget-placeholder": "main",
    "ignore.virus.scanning.warn.message": "true",
    "junie.onboarding.icon.badge.shown": "true",
    "node.js.detected.package.eslint": "true",
    "node.js.detected.package.tslint": "true",
    "node.js.selected.package.eslint": "(autodetect)",
    "node.js.selected.package.tslint": "(autodetect)",
    "nodejs_package_manager_path": "npm",
    "org.rust.cargo.project.model.PROJECT_DISCOVERY": "true",
    "org.rust.cargo.project.model.impl.CargoExternalSystemProjectAware.subscribe.first.balloon": "",
    "org.rust.first.attach.projects": "true",
    "settings.editor.selected.configurable": "Errors",
    "to.speed.mode.migration.done": "true",
    "vue.rearranger.settings.migration": "true"
=======
  <component name="PropertiesComponent">{
  &quot;keyToString&quot;: {
    &quot;Cargo.Fmt.executor&quot;: &quot;Run&quot;,
    &quot;Cargo.Run daedalus.executor&quot;: &quot;Run&quot;,
    &quot;ModuleVcsDetector.initialDetectionPerformed&quot;: &quot;true&quot;,
    &quot;RunOnceActivity.ShowReadmeOnStart&quot;: &quot;true&quot;,
    &quot;RunOnceActivity.TerminalTabsStorage.copyFrom.TerminalArrangementManager.252&quot;: &quot;true&quot;,
    &quot;RunOnceActivity.git.unshallow&quot;: &quot;true&quot;,
    &quot;RunOnceActivity.rust.reset.selective.auto.import&quot;: &quot;true&quot;,
    &quot;git-widget-placeholder&quot;: &quot;main&quot;,
    &quot;ignore.virus.scanning.warn.message&quot;: &quot;true&quot;,
    &quot;junie.onboarding.icon.badge.shown&quot;: &quot;true&quot;,
    &quot;node.js.detected.package.eslint&quot;: &quot;true&quot;,
    &quot;node.js.detected.package.tslint&quot;: &quot;true&quot;,
    &quot;node.js.selected.package.eslint&quot;: &quot;(autodetect)&quot;,
    &quot;node.js.selected.package.tslint&quot;: &quot;(autodetect)&quot;,
    &quot;nodejs_package_manager_path&quot;: &quot;npm&quot;,
    &quot;org.rust.cargo.project.model.PROJECT_DISCOVERY&quot;: &quot;true&quot;,
    &quot;org.rust.cargo.project.model.impl.CargoExternalSystemProjectAware.subscribe.first.balloon&quot;: &quot;&quot;,
    &quot;org.rust.first.attach.projects&quot;: &quot;true&quot;,
    &quot;settings.editor.selected.configurable&quot;: &quot;preferences.pluginManager&quot;,
    &quot;to.speed.mode.migration.done&quot;: &quot;true&quot;,
    &quot;vue.rearranger.settings.migration&quot;: &quot;true&quot;
>>>>>>> 20e19517f0173bd591a240f5e0c4a928e4a43f00
  }
}</component>
  <component name="RecentsManager">
    <key name="MoveFile.RECENT_KEYS">
      <recent name="C:\Users\the_a\code\Bio\daedalus\src\ui" />
    </key>
  </component>
  <component name="RunManager" selected="Cargo.Run daedalus">
    <configuration name="Fmt" type="CargoCommandRunConfiguration" factoryName="Cargo Command" nameIsGenerated="true">
      <option name="command" value="fmt" />
      <option name="workingDirectory" value="file://$PROJECT_DIR$" />
      <envs />
      <option name="emulateTerminal" value="true" />
      <option name="channel" value="NIGHTLY" />
      <option name="requiredFeatures" value="true" />
      <option name="allFeatures" value="false" />
      <option name="withSudo" value="false" />
      <option name="buildTarget" value="REMOTE" />
      <option name="backtrace" value="SHORT" />
      <option name="isRedirectInput" value="false" />
      <option name="redirectInputPath" value="" />
      <method v="2">
        <option name="CARGO.BUILD_TASK_PROVIDER" enabled="true" />
      </method>
    </configuration>
    <configuration name="Run daedalus" type="CargoCommandRunConfiguration" factoryName="Cargo Command">
      <option name="buildProfileId" value="release" />
      <option name="command" value="run" />
      <option name="workingDirectory" value="file://$PROJECT_DIR$" />
      <envs />
      <option name="emulateTerminal" value="true" />
      <option name="channel" value="DEFAULT" />
      <option name="requiredFeatures" value="true" />
      <option name="allFeatures" value="false" />
      <option name="withSudo" value="false" />
      <option name="buildTarget" value="REMOTE" />
      <option name="backtrace" value="SHORT" />
      <option name="isRedirectInput" value="false" />
      <option name="redirectInputPath" value="" />
      <method v="2">
        <option name="CARGO.BUILD_TASK_PROVIDER" enabled="true" />
      </method>
    </configuration>
    <list>
      <item itemvalue="Cargo.Run daedalus" />
      <item itemvalue="Cargo.Fmt" />
    </list>
  </component>
  <component name="RustProjectSettings">
    <option name="toolchainHomeDirectory" value="$USER_HOME$/.cargo/bin" />
  </component>
  <component name="SpellCheckerSettings" RuntimeDictionaries="0" Folders="0" CustomDictionaries="0" DefaultDictionary="project-level" UseSingleDictionary="true" transferred="true" />
  <component name="TaskManager">
    <task active="true" id="Default" summary="Default task">
      <changelist id="56119a7d-3397-4692-902c-376cd93a301b" name="Changes" comment="" />
      <created>1755451505262</created>
      <option name="number" value="Default" />
      <option name="presentableId" value="Default" />
      <updated>1755451505262</updated>
      <workItem from="1755451506322" duration="33335000" />
      <workItem from="1755564519673" duration="27103000" />
<<<<<<< HEAD
      <workItem from="1755641667152" duration="39976000" />
      <workItem from="1756221592415" duration="4495000" />
=======
      <workItem from="1755641667152" duration="52392000" />
      <workItem from="1755798686150" duration="30184000" />
      <workItem from="1755903916568" duration="1240000" />
      <workItem from="1755906666530" duration="13968000" />
      <workItem from="1755980844932" duration="38225000" />
<<<<<<< HEAD
      <workItem from="1756072246160" duration="44297000" />
=======
      <workItem from="1756072246160" duration="37775000" />
>>>>>>> 20e19517f0173bd591a240f5e0c4a928e4a43f00
>>>>>>> 00941132
    </task>
    <servers />
  </component>
  <component name="TypeScriptGeneratedFilesManager">
    <option name="version" value="3" />
  </component>
  <component name="XSLT-Support.FileAssociations.UIState">
    <expand />
    <select />
  </component>
</project><|MERGE_RESOLUTION|>--- conflicted
+++ resolved
@@ -4,17 +4,20 @@
     <option name="autoReloadType" value="ALL" />
   </component>
   <component name="CargoProjects">
-    <cargoProject FILE="$PROJECT_DIR$/Cargo.toml" />
+    <cargoProject FILE="$PROJECT_DIR$/Cargo.toml">
+      <package file="$PROJECT_DIR$">
+        <enabledFeature name="default" />
+      </package>
+    </cargoProject>
   </component>
   <component name="ChangeListManager">
-    <list default="true" id="56119a7d-3397-4692-902c-376cd93a301b" name="Changes" comment="">
+    <list default="true" id="3d5494f9-2e22-410d-92c8-934bf57df8b1" name="Changes" comment="">
       <change afterPath="$PROJECT_DIR$/src/nucleic_acid.rs" afterDir="false" />
+      <change afterPath="$PROJECT_DIR$/src/ui_aux.rs" afterDir="false" />
+      <change beforePath="$PROJECT_DIR$/.idea/daedalus.iml" beforeDir="false" afterPath="$PROJECT_DIR$/.idea/daedalus.iml" afterDir="false" />
+      <change beforePath="$PROJECT_DIR$/.idea/dictionaries/project.xml" beforeDir="false" />
+      <change beforePath="$PROJECT_DIR$/.idea/inspectionProfiles/Project_Default.xml" beforeDir="false" />
       <change beforePath="$PROJECT_DIR$/.idea/workspace.xml" beforeDir="false" afterPath="$PROJECT_DIR$/.idea/workspace.xml" afterDir="false" />
-<<<<<<< HEAD
-      <change beforePath="$PROJECT_DIR$/src/cuda/cuda.cu" beforeDir="false" afterPath="$PROJECT_DIR$/src/cuda/cuda.cu" afterDir="false" />
-      <change beforePath="$PROJECT_DIR$/src/cuda/util.cu" beforeDir="false" afterPath="$PROJECT_DIR$/src/cuda/util.cu" afterDir="false" />
-=======
-<<<<<<< HEAD
       <change beforePath="$PROJECT_DIR$/src/add_hydrogens.rs" beforeDir="false" afterPath="$PROJECT_DIR$/src/add_hydrogens.rs" afterDir="false" />
       <change beforePath="$PROJECT_DIR$/src/docking/external.rs" beforeDir="false" afterPath="$PROJECT_DIR$/src/docking/external.rs" afterDir="false" />
       <change beforePath="$PROJECT_DIR$/src/docking/find_sites.rs" beforeDir="false" afterPath="$PROJECT_DIR$/src/docking/find_sites.rs" afterDir="false" />
@@ -28,124 +31,51 @@
       <change beforePath="$PROJECT_DIR$/src/molecule.rs" beforeDir="false" afterPath="$PROJECT_DIR$/src/molecule.rs" afterDir="false" />
       <change beforePath="$PROJECT_DIR$/src/save_load.rs" beforeDir="false" afterPath="$PROJECT_DIR$/src/save_load.rs" afterDir="false" />
       <change beforePath="$PROJECT_DIR$/src/tests.rs" beforeDir="false" afterPath="$PROJECT_DIR$/src/tests.rs" afterDir="false" />
-      <change beforePath="$PROJECT_DIR$/src/ui.rs" beforeDir="false" afterPath="$PROJECT_DIR$/src/ui.rs" afterDir="false" />
-      <change beforePath="$PROJECT_DIR$/src/ui_aux.rs" beforeDir="false" afterPath="$PROJECT_DIR$/src/ui_aux.rs" afterDir="false" />
+      <change beforePath="$PROJECT_DIR$/src/ui/mod.rs" beforeDir="false" afterPath="$PROJECT_DIR$/src/ui/mod.rs" afterDir="false" />
       <change beforePath="$PROJECT_DIR$/src/util.rs" beforeDir="false" afterPath="$PROJECT_DIR$/src/util.rs" afterDir="false" />
-=======
-      <change beforePath="$PROJECT_DIR$/Cargo.toml" beforeDir="false" afterPath="$PROJECT_DIR$/Cargo.toml" afterDir="false" />
-      <change beforePath="$PROJECT_DIR$/src/dynamics/bonded.rs" beforeDir="false" afterPath="$PROJECT_DIR$/src/dynamics/bonded.rs" afterDir="false" />
-      <change beforePath="$PROJECT_DIR$/src/dynamics/bonded_forces.rs" beforeDir="false" afterPath="$PROJECT_DIR$/src/dynamics/bonded_forces.rs" afterDir="false" />
->>>>>>> 00941132
-      <change beforePath="$PROJECT_DIR$/src/dynamics/mod.rs" beforeDir="false" afterPath="$PROJECT_DIR$/src/dynamics/mod.rs" afterDir="false" />
-      <change beforePath="$PROJECT_DIR$/src/dynamics/non_bonded.rs" beforeDir="false" afterPath="$PROJECT_DIR$/src/dynamics/non_bonded.rs" afterDir="false" />
-      <change beforePath="$PROJECT_DIR$/src/forces.rs" beforeDir="false" afterPath="$PROJECT_DIR$/src/forces.rs" afterDir="false" />
-      <change beforePath="$PROJECT_DIR$/src/ui/misc.rs" beforeDir="false" afterPath="$PROJECT_DIR$/src/ui/misc.rs" afterDir="false" />
->>>>>>> 20e19517f0173bd591a240f5e0c4a928e4a43f00
     </list>
     <option name="SHOW_DIALOG" value="false" />
     <option name="HIGHLIGHT_CONFLICTS" value="true" />
     <option name="HIGHLIGHT_NON_ACTIVE_CHANGELIST" value="false" />
     <option name="LAST_RESOLUTION" value="IGNORE" />
   </component>
-  <component name="ExecutionTargetManager" SELECTED_TARGET="RsBuildProfile:release" />
-  <component name="FileTemplateManagerImpl">
-    <option name="RECENT_TEMPLATES">
-      <list>
-        <option value="Rust File" />
-      </list>
-    </option>
-  </component>
+  <component name="ExecutionTargetManager" SELECTED_TARGET="RsBuildProfile:dev" />
   <component name="Git.Settings">
     <option name="RECENT_GIT_ROOT_PATH" value="$PROJECT_DIR$" />
   </component>
   <component name="MacroExpansionManager">
-    <option name="directoryName" value="fa3CKk2B" />
+    <option name="directoryName" value="u2Tw2ZMb" />
   </component>
-  <component name="ProjectColorInfo">{
-  &quot;associatedIndex&quot;: 1
-}</component>
-  <component name="ProjectId" id="31QLmAo8mP5XYfMan3MUB9v2Id3" />
+  <component name="ProjectColorInfo"><![CDATA[{
+  "associatedIndex": 2
+}]]></component>
+  <component name="ProjectId" id="31pjhRVbcDbBzpu4DhcVBWBGwWd" />
   <component name="ProjectViewState">
     <option name="hideEmptyMiddlePackages" value="true" />
     <option name="showLibraryContents" value="true" />
   </component>
-<<<<<<< HEAD
   <component name="PropertiesComponent"><![CDATA[{
   "keyToString": {
-    "Cargo.Fmt.executor": "Run",
-    "Cargo.Run daedalus.executor": "Run",
     "ModuleVcsDetector.initialDetectionPerformed": "true",
     "RunOnceActivity.ShowReadmeOnStart": "true",
     "RunOnceActivity.TerminalTabsStorage.copyFrom.TerminalArrangementManager.252": "true",
     "RunOnceActivity.git.unshallow": "true",
     "RunOnceActivity.rust.reset.selective.auto.import": "true",
-    "git-widget-placeholder": "main",
+    "git-widget-placeholder": "Merging main",
     "ignore.virus.scanning.warn.message": "true",
     "junie.onboarding.icon.badge.shown": "true",
-    "node.js.detected.package.eslint": "true",
-    "node.js.detected.package.tslint": "true",
-    "node.js.selected.package.eslint": "(autodetect)",
-    "node.js.selected.package.tslint": "(autodetect)",
     "nodejs_package_manager_path": "npm",
     "org.rust.cargo.project.model.PROJECT_DISCOVERY": "true",
-    "org.rust.cargo.project.model.impl.CargoExternalSystemProjectAware.subscribe.first.balloon": "",
     "org.rust.first.attach.projects": "true",
-    "settings.editor.selected.configurable": "Errors",
+    "settings.editor.selected.configurable": "reference.settings.grazie.pro.style.in.ai.assistant",
     "to.speed.mode.migration.done": "true",
     "vue.rearranger.settings.migration": "true"
-=======
-  <component name="PropertiesComponent">{
-  &quot;keyToString&quot;: {
-    &quot;Cargo.Fmt.executor&quot;: &quot;Run&quot;,
-    &quot;Cargo.Run daedalus.executor&quot;: &quot;Run&quot;,
-    &quot;ModuleVcsDetector.initialDetectionPerformed&quot;: &quot;true&quot;,
-    &quot;RunOnceActivity.ShowReadmeOnStart&quot;: &quot;true&quot;,
-    &quot;RunOnceActivity.TerminalTabsStorage.copyFrom.TerminalArrangementManager.252&quot;: &quot;true&quot;,
-    &quot;RunOnceActivity.git.unshallow&quot;: &quot;true&quot;,
-    &quot;RunOnceActivity.rust.reset.selective.auto.import&quot;: &quot;true&quot;,
-    &quot;git-widget-placeholder&quot;: &quot;main&quot;,
-    &quot;ignore.virus.scanning.warn.message&quot;: &quot;true&quot;,
-    &quot;junie.onboarding.icon.badge.shown&quot;: &quot;true&quot;,
-    &quot;node.js.detected.package.eslint&quot;: &quot;true&quot;,
-    &quot;node.js.detected.package.tslint&quot;: &quot;true&quot;,
-    &quot;node.js.selected.package.eslint&quot;: &quot;(autodetect)&quot;,
-    &quot;node.js.selected.package.tslint&quot;: &quot;(autodetect)&quot;,
-    &quot;nodejs_package_manager_path&quot;: &quot;npm&quot;,
-    &quot;org.rust.cargo.project.model.PROJECT_DISCOVERY&quot;: &quot;true&quot;,
-    &quot;org.rust.cargo.project.model.impl.CargoExternalSystemProjectAware.subscribe.first.balloon&quot;: &quot;&quot;,
-    &quot;org.rust.first.attach.projects&quot;: &quot;true&quot;,
-    &quot;settings.editor.selected.configurable&quot;: &quot;preferences.pluginManager&quot;,
-    &quot;to.speed.mode.migration.done&quot;: &quot;true&quot;,
-    &quot;vue.rearranger.settings.migration&quot;: &quot;true&quot;
->>>>>>> 20e19517f0173bd591a240f5e0c4a928e4a43f00
   }
-}</component>
-  <component name="RecentsManager">
-    <key name="MoveFile.RECENT_KEYS">
-      <recent name="C:\Users\the_a\code\Bio\daedalus\src\ui" />
-    </key>
-  </component>
+}]]></component>
   <component name="RunManager" selected="Cargo.Run daedalus">
-    <configuration name="Fmt" type="CargoCommandRunConfiguration" factoryName="Cargo Command" nameIsGenerated="true">
-      <option name="command" value="fmt" />
-      <option name="workingDirectory" value="file://$PROJECT_DIR$" />
-      <envs />
-      <option name="emulateTerminal" value="true" />
-      <option name="channel" value="NIGHTLY" />
-      <option name="requiredFeatures" value="true" />
-      <option name="allFeatures" value="false" />
-      <option name="withSudo" value="false" />
-      <option name="buildTarget" value="REMOTE" />
-      <option name="backtrace" value="SHORT" />
-      <option name="isRedirectInput" value="false" />
-      <option name="redirectInputPath" value="" />
-      <method v="2">
-        <option name="CARGO.BUILD_TASK_PROVIDER" enabled="true" />
-      </method>
-    </configuration>
     <configuration name="Run daedalus" type="CargoCommandRunConfiguration" factoryName="Cargo Command">
-      <option name="buildProfileId" value="release" />
-      <option name="command" value="run" />
+      <option name="buildProfileId" value="dev" />
+      <option name="command" value="run --package daedalus --bin daedalus" />
       <option name="workingDirectory" value="file://$PROJECT_DIR$" />
       <envs />
       <option name="emulateTerminal" value="true" />
@@ -161,47 +91,39 @@
         <option name="CARGO.BUILD_TASK_PROVIDER" enabled="true" />
       </method>
     </configuration>
-    <list>
-      <item itemvalue="Cargo.Run daedalus" />
-      <item itemvalue="Cargo.Fmt" />
-    </list>
+    <configuration name="Test daedalus" type="CargoCommandRunConfiguration" factoryName="Cargo Command">
+      <option name="command" value="test --workspace" />
+      <option name="workingDirectory" value="file://$PROJECT_DIR$" />
+      <envs />
+      <option name="emulateTerminal" value="true" />
+      <option name="channel" value="DEFAULT" />
+      <option name="requiredFeatures" value="true" />
+      <option name="allFeatures" value="false" />
+      <option name="withSudo" value="false" />
+      <option name="buildTarget" value="REMOTE" />
+      <option name="backtrace" value="SHORT" />
+      <option name="isRedirectInput" value="false" />
+      <option name="redirectInputPath" value="" />
+      <method v="2">
+        <option name="CARGO.BUILD_TASK_PROVIDER" enabled="true" />
+      </method>
+    </configuration>
   </component>
   <component name="RustProjectSettings">
     <option name="toolchainHomeDirectory" value="$USER_HOME$/.cargo/bin" />
   </component>
-  <component name="SpellCheckerSettings" RuntimeDictionaries="0" Folders="0" CustomDictionaries="0" DefaultDictionary="project-level" UseSingleDictionary="true" transferred="true" />
   <component name="TaskManager">
     <task active="true" id="Default" summary="Default task">
-      <changelist id="56119a7d-3397-4692-902c-376cd93a301b" name="Changes" comment="" />
-      <created>1755451505262</created>
+      <changelist id="3d5494f9-2e22-410d-92c8-934bf57df8b1" name="Changes" comment="" />
+      <created>1756228026675</created>
       <option name="number" value="Default" />
       <option name="presentableId" value="Default" />
-      <updated>1755451505262</updated>
-      <workItem from="1755451506322" duration="33335000" />
-      <workItem from="1755564519673" duration="27103000" />
-<<<<<<< HEAD
-      <workItem from="1755641667152" duration="39976000" />
-      <workItem from="1756221592415" duration="4495000" />
-=======
-      <workItem from="1755641667152" duration="52392000" />
-      <workItem from="1755798686150" duration="30184000" />
-      <workItem from="1755903916568" duration="1240000" />
-      <workItem from="1755906666530" duration="13968000" />
-      <workItem from="1755980844932" duration="38225000" />
-<<<<<<< HEAD
-      <workItem from="1756072246160" duration="44297000" />
-=======
-      <workItem from="1756072246160" duration="37775000" />
->>>>>>> 20e19517f0173bd591a240f5e0c4a928e4a43f00
->>>>>>> 00941132
+      <updated>1756228026675</updated>
+      <workItem from="1756228027817" duration="64000" />
     </task>
     <servers />
   </component>
   <component name="TypeScriptGeneratedFilesManager">
     <option name="version" value="3" />
   </component>
-  <component name="XSLT-Support.FileAssociations.UIState">
-    <expand />
-    <select />
-  </component>
 </project>