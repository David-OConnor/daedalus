--- conflicted
+++ resolved
@@ -4,10 +4,15 @@
     <option name="autoReloadType" value="ALL" />
   </component>
   <component name="CargoProjects">
-    <cargoProject FILE="$PROJECT_DIR$/Cargo.toml" />
+    <cargoProject FILE="$PROJECT_DIR$/Cargo.toml">
+      <package file="$PROJECT_DIR$">
+        <enabledFeature name="default" />
+      </package>
+    </cargoProject>
   </component>
   <component name="ChangeListManager">
     <list default="true" id="3d5494f9-2e22-410d-92c8-934bf57df8b1" name="Changes" comment="">
+      <change beforePath="$PROJECT_DIR$/.gitignore" beforeDir="false" afterPath="$PROJECT_DIR$/.gitignore" afterDir="false" />
       <change beforePath="$PROJECT_DIR$/.idea/daedalus.iml" beforeDir="false" afterPath="$PROJECT_DIR$/.idea/daedalus.iml" afterDir="false" />
       <change beforePath="$PROJECT_DIR$/.idea/workspace.xml" beforeDir="false" afterPath="$PROJECT_DIR$/.idea/workspace.xml" afterDir="false" />
       <change beforePath="$PROJECT_DIR$/Cargo.toml" beforeDir="false" afterPath="$PROJECT_DIR$/Cargo.toml" afterDir="false" />
@@ -63,31 +68,31 @@
     <option name="hideEmptyMiddlePackages" value="true" />
     <option name="showLibraryContents" value="true" />
   </component>
-  <component name="PropertiesComponent">{
-  &quot;keyToString&quot;: {
-    &quot;Cargo.Fmt.executor&quot;: &quot;Run&quot;,
-    &quot;Cargo.Run daedalus.executor&quot;: &quot;Run&quot;,
-    &quot;ModuleVcsDetector.initialDetectionPerformed&quot;: &quot;true&quot;,
-    &quot;RunOnceActivity.ShowReadmeOnStart&quot;: &quot;true&quot;,
-    &quot;RunOnceActivity.TerminalTabsStorage.copyFrom.TerminalArrangementManager.252&quot;: &quot;true&quot;,
-    &quot;RunOnceActivity.git.unshallow&quot;: &quot;true&quot;,
-    &quot;RunOnceActivity.rust.reset.selective.auto.import&quot;: &quot;true&quot;,
-    &quot;git-widget-placeholder&quot;: &quot;main&quot;,
-    &quot;ignore.virus.scanning.warn.message&quot;: &quot;true&quot;,
-    &quot;junie.onboarding.icon.badge.shown&quot;: &quot;true&quot;,
-    &quot;node.js.detected.package.eslint&quot;: &quot;true&quot;,
-    &quot;node.js.detected.package.tslint&quot;: &quot;true&quot;,
-    &quot;node.js.selected.package.eslint&quot;: &quot;(autodetect)&quot;,
-    &quot;node.js.selected.package.tslint&quot;: &quot;(autodetect)&quot;,
-    &quot;nodejs_package_manager_path&quot;: &quot;npm&quot;,
-    &quot;org.rust.cargo.project.model.PROJECT_DISCOVERY&quot;: &quot;true&quot;,
-    &quot;org.rust.cargo.project.model.impl.CargoExternalSystemProjectAware.subscribe.first.balloon&quot;: &quot;&quot;,
-    &quot;org.rust.first.attach.projects&quot;: &quot;true&quot;,
-    &quot;settings.editor.selected.configurable&quot;: &quot;reference.settings.grazie.pro.style.in.ai.assistant&quot;,
-    &quot;to.speed.mode.migration.done&quot;: &quot;true&quot;,
-    &quot;vue.rearranger.settings.migration&quot;: &quot;true&quot;
+  <component name="PropertiesComponent"><![CDATA[{
+  "keyToString": {
+    "Cargo.Fmt.executor": "Run",
+    "Cargo.Run daedalus.executor": "Run",
+    "ModuleVcsDetector.initialDetectionPerformed": "true",
+    "RunOnceActivity.ShowReadmeOnStart": "true",
+    "RunOnceActivity.TerminalTabsStorage.copyFrom.TerminalArrangementManager.252": "true",
+    "RunOnceActivity.git.unshallow": "true",
+    "RunOnceActivity.rust.reset.selective.auto.import": "true",
+    "git-widget-placeholder": "Merging main",
+    "ignore.virus.scanning.warn.message": "true",
+    "junie.onboarding.icon.badge.shown": "true",
+    "node.js.detected.package.eslint": "true",
+    "node.js.detected.package.tslint": "true",
+    "node.js.selected.package.eslint": "(autodetect)",
+    "node.js.selected.package.tslint": "(autodetect)",
+    "nodejs_package_manager_path": "npm",
+    "org.rust.cargo.project.model.PROJECT_DISCOVERY": "true",
+    "org.rust.cargo.project.model.impl.CargoExternalSystemProjectAware.subscribe.first.balloon": "",
+    "org.rust.first.attach.projects": "true",
+    "settings.editor.selected.configurable": "reference.settings.grazie.pro.style.in.ai.assistant",
+    "to.speed.mode.migration.done": "true",
+    "vue.rearranger.settings.migration": "true"
   }
-}</component>
+}]]></component>
   <component name="RecentsManager">
     <key name="MoveFile.RECENT_KEYS">
       <recent name="C:\Users\the_a\code\Bio\daedalus\src\ui" />
@@ -137,7 +142,6 @@
   <component name="RustProjectSettings">
     <option name="toolchainHomeDirectory" value="$USER_HOME$/.cargo/bin" />
   </component>
-  <component name="SpellCheckerSettings" RuntimeDictionaries="0" Folders="0" CustomDictionaries="0" DefaultDictionary="application-level" UseSingleDictionary="true" transferred="true" />
   <component name="TaskManager">
     <task active="true" id="Default" summary="Default task">
       <changelist id="3d5494f9-2e22-410d-92c8-934bf57df8b1" name="Changes" comment="" />
@@ -145,14 +149,8 @@
       <option name="number" value="Default" />
       <option name="presentableId" value="Default" />
       <updated>1756228026675</updated>
-<<<<<<< HEAD
       <workItem from="1756228027817" duration="23761000" />
-=======
-      <workItem from="1756228027817" duration="23469000" />
-      <workItem from="1756302791017" duration="4583000" />
-      <workItem from="1756318168550" duration="2878000" />
-      <workItem from="1756594320794" duration="296000" />
->>>>>>> 2a697acb
+      <workItem from="1756606790815" duration="75000" />
     </task>
     <servers />
   </component>
